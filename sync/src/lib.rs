--- conflicted
+++ resolved
@@ -44,19 +44,14 @@
 //! 	let mut service = NetworkService::new(NetworkConfiguration::new()).unwrap();
 //! 	service.start().unwrap();
 //! 	let dir = env::temp_dir();
-<<<<<<< HEAD
+//! 	let miner = Miner::new(false, ethereum::new_frontier(), None);
 //! 	let client = Client::new(
 //!			ClientConfig::default(),
-//!			ethereum::new_frontier(),
+//!			ethereum::new_frontier(true),
 //!			&dir,
-//!			Arc::new(Miner::new(false, ethereum::new_frontier(), None)),
+//!			Arc::new(miner),
 //!			service.io().channel()
 //!		).unwrap();
-//! 	let miner = Miner::new(false, ethereum::new_frontier(), None);
-=======
-//! 	let client = Client::new(ClientConfig::default(), ethereum::new_frontier(true), &dir, Arc::new(Miner::default()), service.io().channel()).unwrap();
-//! 	let miner = Miner::new(false, ethereum::new_frontier(true));
->>>>>>> 416781a8
 //! 	let sync = EthSync::new(SyncConfig::default(), client);
 //! 	EthSync::register(&mut service, sync);
 //! }
