// Copyright 2015, 2016 Ethcore (UK) Ltd.
// This file is part of Parity.

// Parity is free software: you can redistribute it and/or modify
// it under the terms of the GNU General Public License as published by
// the Free Software Foundation, either version 3 of the License, or
// (at your option) any later version.

// Parity is distributed in the hope that it will be useful,
// but WITHOUT ANY WARRANTY; without even the implied warranty of
// MERCHANTABILITY or FITNESS FOR A PARTICULAR PURPOSE.  See the
// GNU General Public License for more details.

// You should have received a copy of the GNU General Public License
// along with Parity.  If not, see <http://www.gnu.org/licenses/>.

///
/// `BlockChain` synchronization strategy.
/// Syncs to peers and keeps up to date.
/// This implementation uses ethereum protocol v63
///
/// Syncing strategy summary.
/// Split the chain into ranges of N blocks each. Download ranges sequentially. Split each range into subchains of M blocks. Download subchains in parallel.
/// State.
/// Sync state consists of the following data:
/// - s: State enum which can be one of the following values: `ChainHead`, `Blocks`, `Idle`
/// - H: A set of downloaded block headers
/// - B: A set of downloaded block bodies
/// - S: Set of block subchain start block hashes to download.
/// - l: Last imported / common block hash
/// - P: A set of connected peers. For each peer we maintain its last known total difficulty and starting block hash being requested if any.
/// General behaviour.
/// We start with all sets empty, l is set to the best block in the block chain, s is set to `ChainHead`.
/// If at any moment a bad block is reported by the block queue, we set s to `ChainHead`, reset l to the best block in the block chain and clear H, B and S.
/// If at any moment P becomes empty, we set s to `ChainHead`, and clear H, B and S.
///
/// Workflow for `ChainHead` state.
/// In this state we try to get subchain headers with a single `GetBlockHeaders` request.
/// On `NewPeer` / On `Restart`:
/// 	If peer's total difficulty is higher, request N/M headers with interval M+1 starting from l
/// On `BlockHeaders(R)`:
/// 	If R is empty:
/// If l is equal to genesis block hash or l is more than 1000 blocks behind our best hash:
/// Remove current peer from P. set l to the best block in the block chain. Select peer with maximum total difficulty from P and restart.
/// Else
/// 	Set l to l’s parent and restart.
/// Else if we already have all the headers in the block chain or the block queue:
/// 	Set s to `Idle`,
/// Else
/// 	Set S to R, set s to `Blocks`.
///
///
/// All other messages are ignored.
/// Workflow for `Blocks` state.
/// In this state we download block headers and bodies from multiple peers.
/// On `NewPeer` / On `Restart`:
/// 	For all idle peers:
/// Find a set of 256 or less block hashes in H which are not in B and not being downloaded by other peers. If the set is not empty:
///  	Request block bodies for the hashes in the set.
/// Else
/// 	Find an element in S which is  not being downloaded by other peers. If found: Request M headers starting from the element.
///
/// On `BlockHeaders(R)`:
/// If R is empty remove current peer from P and restart.
/// 	Validate received headers. For each header find a parent in H or R or the blockchain. Restart if there is a block with unknown parent.
/// Go to `CollectBlocks`.
///
/// On `BlockBodies(R)`:
/// If R is empty remove current peer from P and restart.
/// 	Add bodies with a matching header in H to B.
/// 	Go to `CollectBlocks`.
///
/// `CollectBlocks`:
/// Find a chain of blocks C in H starting from h where h’s parent equals to l. The chain ends with the first block which does not have a body in B.
/// Add all blocks from the chain to the block queue. Remove them from H and B. Set l to the hash of the last block from C.
/// Update and merge subchain heads in S. For each h in S find a chain of blocks in B starting from h. Remove h from S. if the chain does not include an element from S add the end of the chain to S.
/// If H is empty and S contains a single element set s to `ChainHead`.
/// Restart.
///
/// All other messages are ignored.
/// Workflow for Idle state.
/// On `NewBlock`:
/// 	Import the block. If the block is unknown set s to `ChainHead` and restart.
/// On `NewHashes`:
/// 	Set s to `ChainHead` and restart.
///
/// All other messages are ignored.
///

use util::*;
use rlp::*;
use network::*;
use ethcore::views::{HeaderView};
use ethcore::header::{BlockNumber, Header as BlockHeader};
use ethcore::client::{BlockChainClient, BlockStatus, BlockID, BlockChainInfo, BlockImportError};
use ethcore::error::*;
use ethcore::snapshot::{ManifestData, RestorationStatus};
use sync_io::SyncIo;
use time;
use super::SyncConfig;
use block_sync::{BlockDownloader, BlockRequest, BlockDownloaderImportError as DownloaderImportError};
use snapshot::{Snapshot, ChunkType};
use rand::{thread_rng, Rng};
use api::{PeerInfo as PeerInfoDigest, WARP_SYNC_PROTOCOL_ID};

known_heap_size!(0, PeerInfo);

type PacketDecodeError = DecoderError;

const PROTOCOL_VERSION_63: u8 = 63;
const PROTOCOL_VERSION_1: u8 = 1;
const MAX_BODIES_TO_SEND: usize = 256;
const MAX_HEADERS_TO_SEND: usize = 512;
const MAX_NODE_DATA_TO_SEND: usize = 1024;
const MAX_RECEIPTS_TO_SEND: usize = 1024;
const MAX_RECEIPTS_HEADERS_TO_SEND: usize = 256;
const MIN_PEERS_PROPAGATION: usize = 4;
const MAX_PEERS_PROPAGATION: usize = 128;
const MAX_PEER_LAG_PROPAGATION: BlockNumber = 20;
const MAX_NEW_HASHES: usize = 64;
const MAX_TX_TO_IMPORT: usize = 512;
const MAX_NEW_BLOCK_AGE: BlockNumber = 20;
const MAX_TRANSACTION_SIZE: usize = 300*1024;
// Min number of blocks to be behind for a snapshot sync
const SNAPSHOT_RESTORE_THRESHOLD: BlockNumber = 100000;
const SNAPSHOT_MIN_PEERS: usize = 3;

const STATUS_PACKET: u8 = 0x00;
const NEW_BLOCK_HASHES_PACKET: u8 = 0x01;
const TRANSACTIONS_PACKET: u8 = 0x02;
const GET_BLOCK_HEADERS_PACKET: u8 = 0x03;
const BLOCK_HEADERS_PACKET: u8 = 0x04;
const GET_BLOCK_BODIES_PACKET: u8 = 0x05;
const BLOCK_BODIES_PACKET: u8 = 0x06;
const NEW_BLOCK_PACKET: u8 = 0x07;

const GET_NODE_DATA_PACKET: u8 = 0x0d;
const NODE_DATA_PACKET: u8 = 0x0e;
const GET_RECEIPTS_PACKET: u8 = 0x0f;
const RECEIPTS_PACKET: u8 = 0x10;

pub const ETH_PACKET_COUNT: u8 = 0x11;

const GET_SNAPSHOT_MANIFEST_PACKET: u8 = 0x11;
const SNAPSHOT_MANIFEST_PACKET: u8 = 0x12;
const GET_SNAPSHOT_DATA_PACKET: u8 = 0x13;
const SNAPSHOT_DATA_PACKET: u8 = 0x14;

pub const SNAPSHOT_SYNC_PACKET_COUNT: u8 = 0x15;

const MAX_SNAPSHOT_CHUNKS_DOWNLOAD_AHEAD: usize = 3;

const WAIT_PEERS_TIMEOUT_SEC: u64 = 5;
const STATUS_TIMEOUT_SEC: u64 = 5;
const HEADERS_TIMEOUT_SEC: u64 = 15;
const BODIES_TIMEOUT_SEC: u64 = 10;
const RECEIPTS_TIMEOUT_SEC: u64 = 10;
const FORK_HEADER_TIMEOUT_SEC: u64 = 3;
const SNAPSHOT_MANIFEST_TIMEOUT_SEC: u64 = 3;
const SNAPSHOT_DATA_TIMEOUT_SEC: u64 = 60;

#[derive(Copy, Clone, Eq, PartialEq, Debug)]
/// Sync state
pub enum SyncState {
	/// Collecting enough peers to start syncing.
	WaitingPeers,
	/// Waiting for snapshot manifest download
	SnapshotManifest,
	/// Downloading snapshot data
	SnapshotData,
	/// Waiting for snapshot restoration progress.
	SnapshotWaiting,
	/// Downloading new blocks
	Blocks,
	/// Initial chain sync complete. Waiting for new packets
	Idle,
	/// Block downloading paused. Waiting for block queue to process blocks and free some space
	Waiting,
	/// Downloading blocks learned from `NewHashes` packet
	NewBlocks,
}

/// Syncing status and statistics
#[derive(Clone, Copy)]
pub struct SyncStatus {
	/// State
	pub state: SyncState,
	/// Syncing protocol version. That's the maximum protocol version we connect to.
	pub protocol_version: u8,
	/// The underlying p2p network version.
	pub network_id: U256,
	/// `BlockChain` height for the moment the sync started.
	pub start_block_number: BlockNumber,
	/// Last fully downloaded and imported block number (if any).
	pub last_imported_block_number: Option<BlockNumber>,
	/// Highest block number in the download queue (if any).
	pub highest_block_number: Option<BlockNumber>,
	/// Total number of blocks for the sync process.
	pub blocks_total: BlockNumber,
	/// Number of blocks downloaded so far.
	pub blocks_received: BlockNumber,
	/// Total number of connected peers
	pub num_peers: usize,
	/// Total number of active peers.
	pub num_active_peers: usize,
	/// Heap memory used in bytes.
	pub mem_used: usize,
	/// Snapshot chunks
	pub num_snapshot_chunks: usize,
	/// Snapshot chunks downloaded
	pub snapshot_chunks_done: usize,
	/// Last fully downloaded and imported ancient block number (if any).
	pub last_imported_old_block_number: Option<BlockNumber>,
}

impl SyncStatus {
	/// Indicates if snapshot download is in progress
	pub fn is_snapshot_syncing(&self) -> bool {
		self.state == SyncState::SnapshotManifest
			|| self.state == SyncState::SnapshotData
			|| self.state == SyncState::SnapshotWaiting
	}

	/// Returns max no of peers to display in informants
	pub fn current_max_peers(&self, min_peers: u32, max_peers: u32) -> u32 {
		if self.num_peers as u32 > min_peers {
			max_peers
		} else {
			min_peers
		}
	}
}

#[derive(PartialEq, Eq, Debug, Clone)]
/// Peer data type requested
enum PeerAsking {
	Nothing,
	ForkHeader,
	BlockHeaders,
	BlockBodies,
	BlockReceipts,
	SnapshotManifest,
	SnapshotData,
}

#[derive(PartialEq, Eq, Debug, Clone, Copy)]
/// Block downloader channel.
enum BlockSet {
	/// New blocks better than out best blocks
	NewBlocks,
	/// Missing old blocks
	OldBlocks,
}
#[derive(Clone, Eq, PartialEq)]
enum ForkConfirmation {
	/// Fork block confirmation pending.
	Unconfirmed,
	/// Peers chain is too short to confirm the fork.
	TooShort,
	/// Fork is confurmed.
	Confirmed,
}

#[derive(Clone)]
/// Syncing peer information
struct PeerInfo {
	/// eth protocol version
	protocol_version: u8,
	/// Peer chain genesis hash
	genesis: H256,
	/// Peer network id
	network_id: U256,
	/// Peer best block hash
	latest_hash: H256,
	/// Peer total difficulty if known
	difficulty: Option<U256>,
	/// Type of data currenty being requested from peer.
	asking: PeerAsking,
	/// A set of block numbers being requested
	asking_blocks: Vec<H256>,
	/// Holds requested header hash if currently requesting block header by hash
	asking_hash: Option<H256>,
	/// Holds requested snapshot chunk hash if any.
	asking_snapshot_data: Option<H256>,
	/// Request timestamp
	ask_time: u64,
	/// Holds a set of transactions recently sent to this peer to avoid spamming.
	last_sent_transactions: HashSet<H256>,
	/// Pending request is expired and result should be ignored
	expired: bool,
	/// Peer fork confirmation status
	confirmation: ForkConfirmation,
	/// Best snapshot hash
	snapshot_hash: Option<H256>,
	/// Best snapshot block number
	snapshot_number: Option<BlockNumber>,
	/// Block set requested
	block_set: Option<BlockSet>,
}

impl PeerInfo {
	fn can_sync(&self) -> bool {
		self.confirmation == ForkConfirmation::Confirmed && !self.expired
	}

	fn is_allowed(&self) -> bool {
		self.confirmation != ForkConfirmation::Unconfirmed && !self.expired
	}
}

/// Blockchain sync handler.
/// See module documentation for more details.
pub struct ChainSync {
	/// Sync state
	state: SyncState,
	/// Last block number for the start of sync
	starting_block: BlockNumber,
	/// Highest block number seen
	highest_block: Option<BlockNumber>,
	/// All connected peers
	peers: HashMap<PeerId, PeerInfo>,
	/// Peers active for current sync round
	active_peers: HashSet<PeerId>,
	/// Block download process for new blocks
	new_blocks: BlockDownloader,
	/// Block download process for ancient blocks
	old_blocks: Option<BlockDownloader>,
	/// Last propagated block number
	last_sent_block_number: BlockNumber,
	/// Network ID
	network_id: U256,
	/// Optional fork block to check
	fork_block: Option<(BlockNumber, H256)>,
	/// Snapshot downloader.
	snapshot: Snapshot,
	/// Connected peers pending Status message.
	/// Value is request timestamp.
	handshaking_peers: HashMap<PeerId, u64>,
	/// Sync start timestamp. Measured when first peer is connected
	sync_start_time: Option<u64>,
}

type RlpResponseResult = Result<Option<(PacketId, RlpStream)>, PacketDecodeError>;

impl ChainSync {
	/// Create a new instance of syncing strategy.
	pub fn new(config: SyncConfig, chain: &BlockChainClient) -> ChainSync {
		let chain_info = chain.chain_info();
		let mut sync = ChainSync {
			state: if config.warp_sync { SyncState::WaitingPeers } else { SyncState::Idle },
			starting_block: chain.chain_info().best_block_number,
			highest_block: None,
			peers: HashMap::new(),
			handshaking_peers: HashMap::new(),
			active_peers: HashSet::new(),
			new_blocks: BlockDownloader::new(false, &chain_info.best_block_hash, chain_info.best_block_number),
			old_blocks: None,
			last_sent_block_number: 0,
			network_id: config.network_id,
			fork_block: config.fork_block,
			snapshot: Snapshot::new(),
			sync_start_time: None,
		};
		sync.update_targets(chain);
		sync
	}

	/// Returns synchonization status
	pub fn status(&self) -> SyncStatus {
		let last_imported_number = self.new_blocks.last_imported_block_number();
		SyncStatus {
			state: self.state.clone(),
			protocol_version: PROTOCOL_VERSION_63,
			network_id: self.network_id,
			start_block_number: self.starting_block,
			last_imported_block_number: Some(last_imported_number),
			last_imported_old_block_number: self.old_blocks.as_ref().map(|d| d.last_imported_block_number()),
			highest_block_number: self.highest_block.map(|n| max(n, last_imported_number)),
			blocks_received: if last_imported_number > self.starting_block { last_imported_number - self.starting_block } else { 0 },
			blocks_total: match self.highest_block { Some(x) if x > self.starting_block => x - self.starting_block, _ => 0 },
			num_peers: self.peers.values().filter(|p| p.is_allowed()).count(),
			num_active_peers: self.peers.values().filter(|p| p.is_allowed() && p.asking != PeerAsking::Nothing).count(),
			num_snapshot_chunks: self.snapshot.total_chunks(),
			snapshot_chunks_done: self.snapshot.done_chunks(),
			mem_used:
				self.new_blocks.heap_size()
				+ self.old_blocks.as_ref().map_or(0, |d| d.heap_size())
				+ self.peers.heap_size_of_children(),
		}
	}

	/// Returns information on peers connections
	pub fn peers(&self, io: &SyncIo) -> Vec<PeerInfoDigest> {
		self.peers.iter()
			.filter_map(|(&peer_id, peer_data)|
				io.peer_session_info(peer_id).map(|session_info|
					PeerInfoDigest {
						id: session_info.id.map(|id| id.hex()),
						client_version: session_info.client_version,
						capabilities: session_info.peer_capabilities.into_iter().map(|c| c.to_string()).collect(),
						remote_address: session_info.remote_address,
						local_address: session_info.local_address,
						eth_version: peer_data.protocol_version as u32,
						eth_difficulty: peer_data.difficulty,
						eth_head: peer_data.latest_hash,
				})
			)
			.collect()
	}

	/// Abort all sync activity
	pub fn abort(&mut self, io: &mut SyncIo) {
		self.reset_and_continue(io);
		self.peers.clear();
	}

	#[cfg_attr(feature="dev", allow(for_kv_map))] // Because it's not possible to get `values_mut()`
	/// Reset sync. Clear all downloaded data but keep the queue
	fn reset(&mut self, io: &mut SyncIo) {
		self.new_blocks.reset();
		self.snapshot.clear();
		if self.state == SyncState::SnapshotData {
			debug!(target:"sync", "Aborting snapshot restore");
			io.snapshot_service().abort_restore();
		}
		for (_, ref mut p) in &mut self.peers {
			if p.block_set != Some(BlockSet::OldBlocks) {
				p.asking_blocks.clear();
				p.asking_hash = None;
				// mark any pending requests as expired
				if p.asking != PeerAsking::Nothing && p.is_allowed() {
					p.expired = true;
				}
			}
		}
		self.state = SyncState::Idle;
		// Reactivate peers only if some progress has been made
		// since the last sync round of if starting fresh.
		self.active_peers = self.peers.keys().cloned().collect();
	}

	/// Restart sync
	pub fn reset_and_continue(&mut self, io: &mut SyncIo) {
		trace!(target: "sync", "Restarting");
		self.reset(io);
		self.continue_sync(io);
	}

	/// Remove peer from active peer set. Peer will be reactivated on the next sync
	/// round.
	fn deactivate_peer(&mut self, _io: &mut SyncIo, peer_id: PeerId) {
		trace!(target: "sync", "Deactivating peer {}", peer_id);
		self.active_peers.remove(&peer_id);
	}

	fn maybe_start_snapshot_sync(&mut self, io: &mut SyncIo) {
		if self.state != SyncState::WaitingPeers {
			return;
		}
		let best_block = io.chain().chain_info().best_block_number;

		let (best_hash, max_peers, snapshot_peers) = {
			//collect snapshot infos from peers
			let snapshots = self.peers.iter()
				.filter(|&(_, p)| p.is_allowed() && p.snapshot_number.map_or(false, |sn| best_block < sn && (sn - best_block) > SNAPSHOT_RESTORE_THRESHOLD))
				.filter_map(|(p, peer)| peer.snapshot_hash.map(|hash| (p, hash.clone())));

			let mut snapshot_peers = HashMap::new();
			let mut max_peers: usize = 0;
			let mut best_hash = None;
			for (p, hash) in snapshots {
				let peers = snapshot_peers.entry(hash).or_insert_with(Vec::new);
				peers.push(*p);
				if peers.len() > max_peers {
					max_peers = peers.len();
					best_hash = Some(hash);
				}
			}
			(best_hash, max_peers, snapshot_peers)
		};

		let timeout = self.sync_start_time.map_or(false, |t| ((time::precise_time_ns() - t) / 1_000_000_000) > WAIT_PEERS_TIMEOUT_SEC);

		if let (Some(hash), Some(peers)) = (best_hash, best_hash.map_or(None, |h| snapshot_peers.get(&h))) {
			if max_peers >= SNAPSHOT_MIN_PEERS {
				trace!(target: "sync", "Starting confirmed snapshot sync {:?} with {:?}", hash, peers);
				self.start_snapshot_sync(io, peers);
			} else if timeout {
				trace!(target: "sync", "Starting unconfirmed snapshot sync {:?} with {:?}", hash, peers);
				self.start_snapshot_sync(io, peers);
			}
		} else if timeout {
			trace!(target: "sync", "No snapshots found, starting full sync");
			self.state = SyncState::Idle;
			self.continue_sync(io);
		}
	}

	fn start_snapshot_sync(&mut self, io: &mut SyncIo, peers: &[PeerId]) {
		self.snapshot.clear();
		for p in peers {
			if self.peers.get(p).map_or(false, |p| p.asking == PeerAsking::Nothing) {
				self.request_snapshot_manifest(io, *p);
			}
		}
		self.state = SyncState::SnapshotManifest;
	}

	/// Restart sync disregarding the block queue status. May end up re-downloading up to QUEUE_SIZE blocks
	pub fn restart(&mut self, io: &mut SyncIo) {
		self.update_targets(io.chain());
		self.reset_and_continue(io);
	}

<<<<<<< HEAD
	/// Restart sync after bad block has been detected. May end up re-downloading up to QUEUE_SIZE blocks
	fn init_downloaders(&mut self, chain: &BlockChainClient) {
=======
	/// Update sync after the blockchain has been changed externally.
	pub fn update_targets(&mut self, chain: &BlockChainClient) {
>>>>>>> ed89e1ef
		// Do not assume that the block queue/chain still has our last_imported_block
		let chain = chain.chain_info();
		self.new_blocks = BlockDownloader::new(false, &chain.best_block_hash, chain.best_block_number);
		if let (Some(ancient_block_hash), Some(ancient_block_number)) = (chain.ancient_block_hash, chain.ancient_block_number) {

			trace!(target: "sync", "Downloading old blocks from {:?} (#{}) till {:?} (#{:?})", ancient_block_hash, ancient_block_number, chain.first_block_hash, chain.first_block_number);
			let mut downloader = BlockDownloader::new(true, &ancient_block_hash, ancient_block_number);
			if let Some(hash) = chain.first_block_hash {
				trace!(target: "sync", "Downloader target set to {:?}", hash);
				downloader.set_target(&hash);
			}
			self.old_blocks = Some(downloader);
		} else {
			self.old_blocks = None;
		}
	}

	/// Called by peer to report status
	fn on_peer_status(&mut self, io: &mut SyncIo, peer_id: PeerId, r: &UntrustedRlp) -> Result<(), PacketDecodeError> {
		self.handshaking_peers.remove(&peer_id);
		let protocol_version: u8 = try!(r.val_at(0));
		let warp_protocol = io.protocol_version(&WARP_SYNC_PROTOCOL_ID, peer_id) != 0;
		let peer = PeerInfo {
			protocol_version: protocol_version,
			network_id: try!(r.val_at(1)),
			difficulty: Some(try!(r.val_at(2))),
			latest_hash: try!(r.val_at(3)),
			genesis: try!(r.val_at(4)),
			asking: PeerAsking::Nothing,
			asking_blocks: Vec::new(),
			asking_hash: None,
			ask_time: 0,
			last_sent_transactions: HashSet::new(),
			expired: false,
			confirmation: if self.fork_block.is_none() { ForkConfirmation::Confirmed } else { ForkConfirmation::Unconfirmed },
			asking_snapshot_data: None,
			snapshot_hash: if warp_protocol { Some(try!(r.val_at(5))) } else { None },
			snapshot_number: if warp_protocol { Some(try!(r.val_at(6))) } else { None },
			block_set: None,
		};

		if self.sync_start_time.is_none() {
			self.sync_start_time = Some(time::precise_time_ns());
		}

		trace!(target: "sync", "New peer {} (protocol: {}, network: {:?}, difficulty: {:?}, latest:{}, genesis:{}, snapshot:{:?})",
			peer_id, peer.protocol_version, peer.network_id, peer.difficulty, peer.latest_hash, peer.genesis, peer.snapshot_number);
		if io.is_expired() {
			trace!(target: "sync", "Status packet from expired session {}:{}", peer_id, io.peer_info(peer_id));
			return Ok(());
		}

		if self.peers.contains_key(&peer_id) {
			debug!(target: "sync", "Unexpected status packet from {}:{}", peer_id, io.peer_info(peer_id));
			return Ok(());
		}
		let chain_info = io.chain().chain_info();
		if peer.genesis != chain_info.genesis_hash {
			io.disable_peer(peer_id);
			trace!(target: "sync", "Peer {} genesis hash mismatch (ours: {}, theirs: {})", peer_id, chain_info.genesis_hash, peer.genesis);
			return Ok(());
		}
		if peer.network_id != self.network_id {
			io.disable_peer(peer_id);
			trace!(target: "sync", "Peer {} network id mismatch (ours: {}, theirs: {})", peer_id, self.network_id, peer.network_id);
			return Ok(());
		}
		if (warp_protocol && peer.protocol_version != PROTOCOL_VERSION_1) || (!warp_protocol && peer.protocol_version != PROTOCOL_VERSION_63) {
			io.disable_peer(peer_id);
			trace!(target: "sync", "Peer {} unsupported eth protocol ({})", peer_id, peer.protocol_version);
			return Ok(());
		}

		self.peers.insert(peer_id.clone(), peer);
		self.active_peers.insert(peer_id.clone());
		debug!(target: "sync", "Connected {}:{}", peer_id, io.peer_info(peer_id));
		if let Some((fork_block, _)) = self.fork_block {
			self.request_fork_header_by_number(io, peer_id, fork_block);
		} else {
			self.sync_peer(io, peer_id, false);
		}
		Ok(())
	}

	#[cfg_attr(feature="dev", allow(cyclomatic_complexity))]
	/// Called by peer once it has new block headers during sync
	fn on_peer_block_headers(&mut self, io: &mut SyncIo, peer_id: PeerId, r: &UntrustedRlp) -> Result<(), PacketDecodeError> {
		let confirmed = match self.peers.get_mut(&peer_id) {
			Some(ref mut peer) if peer.asking == PeerAsking::ForkHeader => {
				peer.asking = PeerAsking::Nothing;
				let item_count = r.item_count();
				let (fork_number, fork_hash) = self.fork_block.expect("ForkHeader request is sent only fork block is Some; qed").clone();
				if item_count == 0 || item_count != 1 {
					trace!(target: "sync", "{}: Chain is too short to confirm the block", peer_id);
					peer.confirmation = ForkConfirmation::TooShort;
				} else {
					let header = try!(r.at(0)).as_raw();
					if header.sha3() == fork_hash {
						trace!(target: "sync", "{}: Confirmed peer", peer_id);
						peer.confirmation = ForkConfirmation::Confirmed;
						if !io.chain_overlay().read().contains_key(&fork_number) {
							io.chain_overlay().write().insert(fork_number, header.to_vec());
						}
					} else {
						trace!(target: "sync", "{}: Fork mismatch", peer_id);
						io.disconnect_peer(peer_id);
						return Ok(());
					}
				}
				true
			},
			_ => false,
		};
		if confirmed {
			self.sync_peer(io, peer_id, false);
			return Ok(());
		}

		self.clear_peer_download(peer_id);
		let expected_hash = self.peers.get(&peer_id).and_then(|p| p.asking_hash);
		let block_set = self.peers.get(&peer_id).and_then(|p| p.block_set).unwrap_or(BlockSet::NewBlocks);
		if !self.reset_peer_asking(peer_id, PeerAsking::BlockHeaders) || expected_hash.is_none() {
			trace!(target: "sync", "{}: Ignored unexpected headers, expected_hash = {:?}", peer_id, expected_hash);
			self.continue_sync(io);
			return Ok(());
		}
		let item_count = r.item_count();
		trace!(target: "sync", "{} -> BlockHeaders ({} entries), state = {:?}, set = {:?}", peer_id, item_count, self.state, block_set);
		if (self.state == SyncState::Idle || self.state == SyncState::WaitingPeers) && self.old_blocks.is_none() {
			trace!(target: "sync", "Ignored unexpected block headers");
			self.continue_sync(io);
			return Ok(());
		}
		if self.state == SyncState::Waiting {
			trace!(target: "sync", "Ignored block headers while waiting");
			self.continue_sync(io);
			return Ok(());
		}

		let result =  {
			let mut downloader = match block_set {
				BlockSet::NewBlocks => &mut self.new_blocks,
				BlockSet::OldBlocks => {
					match self.old_blocks {
						None => {
							trace!(target: "sync", "Ignored block headers while block download is inactive");
							self.continue_sync(io);
							return Ok(());
						},
						Some(ref mut blocks) => blocks,
					}
				}
			};
			downloader.import_headers(io, r, expected_hash)
		};

		match result {
			Err(DownloaderImportError::Useless) => {
				self.deactivate_peer(io, peer_id);
			},
			Err(DownloaderImportError::Invalid) => {
				io.disable_peer(peer_id);
				self.deactivate_peer(io, peer_id);
				self.continue_sync(io);
				return Ok(());
			},
			Ok(()) => (),
		}

		self.collect_blocks(io, block_set);
		// give a task to the same peer first if received valuable headers.
		self.sync_peer(io, peer_id, false);
		// give tasks to other peers
		self.continue_sync(io);
		Ok(())
	}

	/// Called by peer once it has new block bodies
	fn on_peer_block_bodies(&mut self, io: &mut SyncIo, peer_id: PeerId, r: &UntrustedRlp) -> Result<(), PacketDecodeError> {
		self.clear_peer_download(peer_id);
		let block_set = self.peers.get(&peer_id).and_then(|p| p.block_set).unwrap_or(BlockSet::NewBlocks);
		if !self.reset_peer_asking(peer_id, PeerAsking::BlockBodies) {
			trace!(target: "sync", "{}: Ignored unexpected bodies", peer_id);
			self.continue_sync(io);
			return Ok(());
		}
		let item_count = r.item_count();
		trace!(target: "sync", "{} -> BlockBodies ({} entries), set = {:?}", peer_id, item_count, block_set);
		if item_count == 0 {
			self.deactivate_peer(io, peer_id);
		}
		else if self.state == SyncState::Waiting {
			trace!(target: "sync", "Ignored block bodies while waiting");
		}
		else
		{
			let result = {
				let mut downloader = match block_set {
					BlockSet::NewBlocks => &mut self.new_blocks,
					BlockSet::OldBlocks => match self.old_blocks {
						None => {
							trace!(target: "sync", "Ignored block headers while block download is inactive");
							self.continue_sync(io);
							return Ok(());
						},
						Some(ref mut blocks) => blocks,
					}
				};
				downloader.import_bodies(io, r)
			};

			match result {
				Err(DownloaderImportError::Invalid) => {
					io.disable_peer(peer_id);
					self.deactivate_peer(io, peer_id);
					self.continue_sync(io);
					return Ok(());
				},
				Err(DownloaderImportError::Useless) => {
					self.deactivate_peer(io, peer_id);
				},
				Ok(()) => (),
			}

			self.collect_blocks(io, block_set);
			self.sync_peer(io, peer_id, false);
		}
		self.continue_sync(io);
		Ok(())
	}

	/// Called by peer once it has new block receipts
	fn on_peer_block_receipts(&mut self, io: &mut SyncIo, peer_id: PeerId, r: &UntrustedRlp) -> Result<(), PacketDecodeError> {
		self.clear_peer_download(peer_id);
		let block_set = self.peers.get(&peer_id).and_then(|p| p.block_set).unwrap_or(BlockSet::NewBlocks);
		if !self.reset_peer_asking(peer_id, PeerAsking::BlockReceipts) {
			trace!(target: "sync", "{}: Ignored unexpected receipts", peer_id);
			self.continue_sync(io);
			return Ok(());
		}
		let item_count = r.item_count();
		trace!(target: "sync", "{} -> BlockReceipts ({} entries)", peer_id, item_count);
		if item_count == 0 {
			self.deactivate_peer(io, peer_id);
		}
		else if self.state == SyncState::Waiting {
			trace!(target: "sync", "Ignored block receipts while waiting");
		}
		else
		{
			let result = {
				let mut downloader = match block_set {
					BlockSet::NewBlocks => &mut self.new_blocks,
					BlockSet::OldBlocks => match self.old_blocks {
						None => {
							trace!(target: "sync", "Ignored block headers while block download is inactive");
							self.continue_sync(io);
							return Ok(());
						},
						Some(ref mut blocks) => blocks,
					}
				};
				downloader.import_receipts(io, r)
			};

			match result {
				Err(DownloaderImportError::Invalid) => {
					io.disable_peer(peer_id);
					self.deactivate_peer(io, peer_id);
					self.continue_sync(io);
					return Ok(());
				},
				Err(DownloaderImportError::Useless) => {
					self.deactivate_peer(io, peer_id);
				},
				Ok(()) => (),
			}

			self.collect_blocks(io, block_set);
			self.sync_peer(io, peer_id, false);
		}
		self.continue_sync(io);
		Ok(())
	}

	/// Called by peer once it has new block bodies
	#[cfg_attr(feature="dev", allow(cyclomatic_complexity))]
	fn on_peer_new_block(&mut self, io: &mut SyncIo, peer_id: PeerId, r: &UntrustedRlp) -> Result<(), PacketDecodeError> {
		if !self.peers.get(&peer_id).map_or(false, |p| p.can_sync()) {
			trace!(target: "sync", "Ignoring new block from unconfirmed peer {}", peer_id);
			return Ok(());
		}
		let block_rlp = try!(r.at(0));
		let header_rlp = try!(block_rlp.at(0));
		let h = header_rlp.as_raw().sha3();
		trace!(target: "sync", "{} -> NewBlock ({})", peer_id, h);
		let header: BlockHeader = try!(header_rlp.as_val());
		if header.number() > self.highest_block.unwrap_or(0) {
			self.highest_block = Some(header.number());
		}
		let mut unknown = false;
		{
			if let Some(ref mut peer) = self.peers.get_mut(&peer_id) {
				peer.latest_hash = header.hash();
			}
		}
		let last_imported_number = self.new_blocks.last_imported_block_number();
		if last_imported_number > header.number() && last_imported_number - header.number() > MAX_NEW_BLOCK_AGE {
			trace!(target: "sync", "Ignored ancient new block {:?}", h);
			io.disable_peer(peer_id);
			return Ok(());
		}
		match io.chain().import_block(block_rlp.as_raw().to_vec()) {
			Err(BlockImportError::Import(ImportError::AlreadyInChain)) => {
				trace!(target: "sync", "New block already in chain {:?}", h);
			},
			Err(BlockImportError::Import(ImportError::AlreadyQueued)) => {
				trace!(target: "sync", "New block already queued {:?}", h);
			},
			Ok(_) => {
				self.new_blocks.mark_as_known(&header.hash(), header.number());
				trace!(target: "sync", "New block queued {:?} ({})", h, header.number());
			},
			Err(BlockImportError::Block(BlockError::UnknownParent(p))) => {
				unknown = true;
				trace!(target: "sync", "New block with unknown parent ({:?}) {:?}", p, h);
			},
			Err(e) => {
				debug!(target: "sync", "Bad new block {:?} : {:?}", h, e);
				io.disable_peer(peer_id);
			}
		};
		if unknown {
			if self.state != SyncState::Idle {
				trace!(target: "sync", "NewBlock ignored while seeking");
			} else {
				trace!(target: "sync", "New unknown block {:?}", h);
				//TODO: handle too many unknown blocks
				let difficulty: U256 = try!(r.val_at(1));
				if let Some(ref mut peer) = self.peers.get_mut(&peer_id) {
					if peer.difficulty.map_or(true, |pd| difficulty > pd) {
						peer.difficulty = Some(difficulty);
						trace!(target: "sync", "Received block {:?}  with no known parent. Peer needs syncing...", h);
					}
				}
				self.sync_peer(io, peer_id, true);
			}
		}
		Ok(())
	}

	/// Handles `NewHashes` packet. Initiates headers download for any unknown hashes.
	fn on_peer_new_hashes(&mut self, io: &mut SyncIo, peer_id: PeerId, r: &UntrustedRlp) -> Result<(), PacketDecodeError> {
		if !self.peers.get(&peer_id).map_or(false, |p| p.can_sync()) {
			trace!(target: "sync", "Ignoring new hashes from unconfirmed peer {}", peer_id);
			return Ok(());
		}
		if self.state != SyncState::Idle {
			trace!(target: "sync", "Ignoring new hashes since we're already downloading.");
			let max = r.iter().take(MAX_NEW_HASHES).map(|item| item.val_at::<BlockNumber>(1).unwrap_or(0)).fold(0u64, max);
			if max > self.highest_block.unwrap_or(0) {
				self.highest_block = Some(max);
			}
			return Ok(());
		}
		trace!(target: "sync", "{} -> NewHashes ({} entries)", peer_id, r.item_count());
		let hashes = r.iter().take(MAX_NEW_HASHES).map(|item| (item.val_at::<H256>(0), item.val_at::<BlockNumber>(1)));
		let mut max_height: BlockNumber = 0;
		let mut new_hashes = Vec::new();
		let last_imported_number = self.new_blocks.last_imported_block_number();
		for (rh, rn) in hashes {
			let hash = try!(rh);
			let number = try!(rn);
			if number > self.highest_block.unwrap_or(0) {
				self.highest_block = Some(number);
			}
			if self.new_blocks.is_downloading(&hash) {
				continue;
			}
			if last_imported_number > number && last_imported_number - number > MAX_NEW_BLOCK_AGE {
				trace!(target: "sync", "Ignored ancient new block hash {:?}", hash);
				io.disable_peer(peer_id);
				continue;
			}
			match io.chain().block_status(BlockID::Hash(hash.clone())) {
				BlockStatus::InChain  => {
					trace!(target: "sync", "New block hash already in chain {:?}", hash);
				},
				BlockStatus::Queued => {
					trace!(target: "sync", "New hash block already queued {:?}", hash);
				},
				BlockStatus::Unknown => {
					new_hashes.push(hash.clone());
					if number > max_height {
						trace!(target: "sync", "New unknown block hash {:?}", hash);
						if let Some(ref mut peer) = self.peers.get_mut(&peer_id) {
							peer.latest_hash = hash.clone();
						}
						max_height = number;
					}
				},
				BlockStatus::Bad => {
					debug!(target: "sync", "Bad new block hash {:?}", hash);
					io.disable_peer(peer_id);
					return Ok(());
				}
			}
		};
		if max_height != 0 {
			trace!(target: "sync", "Downloading blocks for new hashes");
			self.new_blocks.reset_to(new_hashes);
			self.state = SyncState::NewBlocks;
			self.sync_peer(io, peer_id, true);
		}
		Ok(())
	}

	/// Called when snapshot manifest is downloaded from a peer.
	fn on_snapshot_manifest(&mut self, io: &mut SyncIo, peer_id: PeerId, r: &UntrustedRlp) -> Result<(), PacketDecodeError> {
		if !self.peers.get(&peer_id).map_or(false, |p| p.can_sync()) {
			trace!(target: "sync", "Ignoring snapshot manifest from unconfirmed peer {}", peer_id);
			return Ok(());
		}
		self.clear_peer_download(peer_id);
		if !self.reset_peer_asking(peer_id, PeerAsking::SnapshotManifest) || self.state != SyncState::SnapshotManifest {
			trace!(target: "sync", "{}: Ignored unexpected/expired manifest", peer_id);
			self.continue_sync(io);
			return Ok(());
		}

		let manifest_rlp = try!(r.at(0));
		let manifest = match ManifestData::from_rlp(manifest_rlp.as_raw()) {
			Err(e) => {
				trace!(target: "sync", "{}: Ignored bad manifest: {:?}", peer_id, e);
				io.disconnect_peer(peer_id);
				self.continue_sync(io);
				return Ok(());
			}
			Ok(manifest) => manifest,
		};
		self.snapshot.reset_to(&manifest, &manifest_rlp.as_raw().sha3());
		io.snapshot_service().begin_restore(manifest);
		self.state = SyncState::SnapshotData;

		// give a task to the same peer first.
		self.sync_peer(io, peer_id, false);
		// give tasks to other peers
		self.continue_sync(io);
		Ok(())
	}

	/// Called when snapshot data is downloaded from a peer.
	fn on_snapshot_data(&mut self, io: &mut SyncIo, peer_id: PeerId, r: &UntrustedRlp) -> Result<(), PacketDecodeError> {
		if !self.peers.get(&peer_id).map_or(false, |p| p.can_sync()) {
			trace!(target: "sync", "Ignoring snapshot data from unconfirmed peer {}", peer_id);
			return Ok(());
		}
		self.clear_peer_download(peer_id);
		if !self.reset_peer_asking(peer_id, PeerAsking::SnapshotData) || self.state != SyncState::SnapshotData {
			trace!(target: "sync", "{}: Ignored unexpected snapshot data", peer_id);
			self.continue_sync(io);
			return Ok(());
		}

		// check service status
		match io.snapshot_service().status() {
			RestorationStatus::Inactive | RestorationStatus::Failed => {
				trace!(target: "sync", "{}: Snapshot restoration aborted", peer_id);
				self.state = SyncState::WaitingPeers;
				self.snapshot.clear();
				self.continue_sync(io);
				return Ok(());
			},
			RestorationStatus::Ongoing { .. } => {
				trace!(target: "sync", "{}: Snapshot restoration is ongoing", peer_id);
			},
		}

		let snapshot_data: Bytes = try!(r.val_at(0));
		match self.snapshot.validate_chunk(&snapshot_data) {
			Ok(ChunkType::Block(hash)) => {
				trace!(target: "sync", "{}: Processing block chunk", peer_id);
				io.snapshot_service().restore_block_chunk(hash, snapshot_data);
			}
			Ok(ChunkType::State(hash)) => {
				trace!(target: "sync", "{}: Processing state chunk", peer_id);
				io.snapshot_service().restore_state_chunk(hash, snapshot_data);
			}
			Err(()) => {
				trace!(target: "sync", "{}: Got bad snapshot chunk", peer_id);
				io.disconnect_peer(peer_id);
				self.continue_sync(io);
				return Ok(());
			}
		}

		if self.snapshot.is_complete() {
			// wait for snapshot restoration process to complete
			self.state = SyncState::SnapshotWaiting;
		}
		// give a task to the same peer first.
		self.sync_peer(io, peer_id, false);
		// give tasks to other peers
		self.continue_sync(io);
		Ok(())
	}

	/// Called by peer when it is disconnecting
	pub fn on_peer_aborting(&mut self, io: &mut SyncIo, peer: PeerId) {
		trace!(target: "sync", "== Disconnecting {}: {}", peer, io.peer_info(peer));
		self.handshaking_peers.remove(&peer);
		if self.peers.contains_key(&peer) {
			debug!(target: "sync", "Disconnected {}", peer);
			self.clear_peer_download(peer);
			self.peers.remove(&peer);
			self.active_peers.remove(&peer);
			self.continue_sync(io);
		}
	}

	/// Called when a new peer is connected
	pub fn on_peer_connected(&mut self, io: &mut SyncIo, peer: PeerId) {
		trace!(target: "sync", "== Connected {}: {}", peer, io.peer_info(peer));
		if let Err(e) = self.send_status(io, peer) {
			debug!(target:"sync", "Error sending status request: {:?}", e);
			io.disable_peer(peer);
		} else {
			self.handshaking_peers.insert(peer, time::precise_time_ns());
		}
	}

	/// Resume downloading
	fn continue_sync(&mut self, io: &mut SyncIo) {
		let mut peers: Vec<(PeerId, U256, u8)> = self.peers.iter().filter_map(|(k, p)|
			if p.can_sync() { Some((*k, p.difficulty.unwrap_or_else(U256::zero), p.protocol_version)) } else { None }).collect();
		thread_rng().shuffle(&mut peers); //TODO: sort by rating
		// prefer peers with higher protocol version
		peers.sort_by(|&(_, _, ref v1), &(_, _, ref v2)| v1.cmp(v2));
		trace!(target: "sync", "Syncing with {}/{} peers", self.active_peers.len(), peers.len());
		for (p, _, _) in peers {
			if self.active_peers.contains(&p) {
				self.sync_peer(io, p, false);
			}
		}
		if (self.state != SyncState::WaitingPeers && self.state != SyncState::SnapshotWaiting && self.state != SyncState::Waiting && self.state != SyncState::Idle)
			&& !self.peers.values().any(|p| p.asking != PeerAsking::Nothing && p.block_set != Some(BlockSet::OldBlocks) && p.can_sync()) {

			self.complete_sync(io);
		}
	}

	/// Called after all blocks have been downloaded
	fn complete_sync(&mut self, io: &mut SyncIo) {
		trace!(target: "sync", "Sync complete");
		self.reset(io);
		self.state = SyncState::Idle;
	}

	/// Enter waiting state
	fn pause_sync(&mut self) {
		trace!(target: "sync", "Block queue full, pausing sync");
		self.state = SyncState::Waiting;
	}

	/// Find something to do for a peer. Called for a new peer or when a peer is done with its task.
	fn sync_peer(&mut self, io: &mut SyncIo, peer_id: PeerId, force: bool) {
		if !self.active_peers.contains(&peer_id) {
			trace!(target: "sync", "Skipping deactivated peer");
			return;
		}
		let (peer_latest, peer_difficulty, peer_snapshot_number, peer_snapshot_hash) = {
			if let Some(peer) = self.peers.get_mut(&peer_id) {
				if peer.asking != PeerAsking::Nothing || !peer.can_sync() {
					return;
				}
				if self.state == SyncState::Waiting {
					trace!(target: "sync", "Waiting for the block queue");
					return;
				}
				if self.state == SyncState::SnapshotWaiting {
					trace!(target: "sync", "Waiting for the snapshot restoration");
					return;
				}
				(peer.latest_hash.clone(), peer.difficulty.clone(), peer.snapshot_number.as_ref().cloned().unwrap_or(0), peer.snapshot_hash.as_ref().cloned())
			} else {
				return;
			}
		};
		let chain_info = io.chain().chain_info();
		let syncing_difficulty = chain_info.pending_total_difficulty;

		let higher_difficulty = peer_difficulty.map_or(true, |pd| pd > syncing_difficulty);
		if force || self.state == SyncState::NewBlocks || higher_difficulty || self.old_blocks.is_some() {
			match self.state {
				SyncState::WaitingPeers => {
					trace!(target: "sync", "Checking snapshot sync: {} vs {}", peer_snapshot_number, chain_info.best_block_number);
					self.maybe_start_snapshot_sync(io);
				},
				SyncState::Idle | SyncState::Blocks | SyncState::NewBlocks => {
					if io.chain().queue_info().is_full() {
						self.pause_sync();
						return;
					}

					let have_latest = io.chain().block_status(BlockID::Hash(peer_latest)) != BlockStatus::Unknown;
					if !have_latest && (higher_difficulty || force || self.state == SyncState::NewBlocks) {
						// check if got new blocks to download
						if let Some(request) = self.new_blocks.request_blocks(io) {
							self.request_blocks(io, peer_id, request, BlockSet::NewBlocks);
							if self.state == SyncState::Idle {
								self.state = SyncState::Blocks;
							}
							return;
						}
					}

					if let Some(request) = self.old_blocks.as_mut().and_then(|d| d.request_blocks(io)) {
						self.request_blocks(io, peer_id, request, BlockSet::OldBlocks);
						return;
					}
				},
				SyncState::SnapshotData => {
					if let RestorationStatus::Ongoing { state_chunks: _, block_chunks: _, state_chunks_done, block_chunks_done, } = io.snapshot_service().status() {
						if self.snapshot.done_chunks() - (state_chunks_done + block_chunks_done) as usize > MAX_SNAPSHOT_CHUNKS_DOWNLOAD_AHEAD {
							trace!(target: "sync", "Snapshot queue full, pausing sync");
							self.state = SyncState::SnapshotWaiting;
							return;
						}
					}
					if peer_snapshot_hash.is_some() && peer_snapshot_hash == self.snapshot.snapshot_hash() {
						self.request_snapshot_data(io, peer_id);
					}
				},
				SyncState::SnapshotManifest | //already downloading from other peer
					SyncState::Waiting | SyncState::SnapshotWaiting => ()
			}
		}
	}

	/// Perofrm block download request`
	fn request_blocks(&mut self, io: &mut SyncIo, peer_id: PeerId, request: BlockRequest, block_set: BlockSet) {
		match request {
			BlockRequest::Headers { start, count, skip } => {
				self.request_headers_by_hash(io, peer_id, &start, count, skip, false, block_set);
			},
			BlockRequest::Bodies { hashes } => {
				self.request_bodies(io, peer_id, hashes, block_set);
			},
			BlockRequest::Receipts { hashes } => {
				self.request_receipts(io, peer_id, hashes, block_set);
			},
		}
	}

	/// Find some headers or blocks to download for a peer.
	fn request_snapshot_data(&mut self, io: &mut SyncIo, peer_id: PeerId) {
		self.clear_peer_download(peer_id);
		// find chunk data to download
		if let Some(hash) = self.snapshot.needed_chunk() {
			if let Some(ref mut peer) = self.peers.get_mut(&peer_id) {
				peer.asking_snapshot_data = Some(hash.clone());
			}
			self.request_snapshot_chunk(io, peer_id, &hash);
		}
	}

	/// Clear all blocks/headers marked as being downloaded by a peer.
	fn clear_peer_download(&mut self, peer_id: PeerId) {
		if let Some(ref mut peer) = self.peers.get_mut(&peer_id) {
			match peer.asking {
				PeerAsking::BlockHeaders => {
					if let Some(ref hash) = peer.asking_hash {
						self.new_blocks.clear_header_download(hash);
						if let Some(ref mut old) = self.old_blocks {
							old.clear_header_download(hash);
						}
					}
				},
				PeerAsking::BlockBodies => {
					self.new_blocks.clear_body_download(&peer.asking_blocks);
					if let Some(ref mut old) = self.old_blocks {
						old.clear_body_download(&peer.asking_blocks);
					}
				},
				PeerAsking::BlockReceipts => {
					self.new_blocks.clear_receipt_download(&peer.asking_blocks);
					if let Some(ref mut old) = self.old_blocks {
						old.clear_receipt_download(&peer.asking_blocks);
					}
				},
				PeerAsking::SnapshotData => {
					if let Some(hash) = peer.asking_snapshot_data {
						self.snapshot.clear_chunk_download(&hash);
					}
				},
				_ => (),
			}
		}
	}

	/// Checks if there are blocks fully downloaded that can be imported into the blockchain and does the import.
	#[cfg_attr(feature="dev", allow(block_in_if_condition_stmt))]
	fn collect_blocks(&mut self, io: &mut SyncIo, block_set: BlockSet) {
		match block_set {
			BlockSet::NewBlocks => {
				if self.new_blocks.collect_blocks(io, self.state == SyncState::NewBlocks) == Err(DownloaderImportError::Invalid) {
					self.restart(io);
				}
			},
			BlockSet::OldBlocks => {
				if self.old_blocks.as_mut().map_or(false, |downloader| { downloader.collect_blocks(io, false) == Err(DownloaderImportError::Invalid) }) {
					self.restart(io);
				} else if self.old_blocks.as_ref().map_or(false, |downloader| { downloader.is_complete() }) {
					trace!(target: "sync", "Background block download is complete");
					self.old_blocks = None;
				}
			}
		}
	}

	/// Request headers from a peer by block hash
	#[cfg_attr(feature="dev", allow(too_many_arguments))]
	fn request_headers_by_hash(&mut self, sync: &mut SyncIo, peer_id: PeerId, h: &H256, count: u64, skip: u64, reverse: bool, set: BlockSet) {
		trace!(target: "sync", "{} <- GetBlockHeaders: {} entries starting from {}, set = {:?}", peer_id, count, h, set);
		let mut rlp = RlpStream::new_list(4);
		rlp.append(h);
		rlp.append(&count);
		rlp.append(&skip);
		rlp.append(&if reverse {1u32} else {0u32});
		self.send_request(sync, peer_id, PeerAsking::BlockHeaders, GET_BLOCK_HEADERS_PACKET, rlp.out());
		let peer = self.peers.get_mut(&peer_id).expect("peer_id may originate either from on_packet, where it is already validated or from enumerating self.peers. qed");
		peer.asking_hash = Some(h.clone());
		peer.block_set = Some(set);
	}

	/// Request headers from a peer by block number
	#[cfg_attr(feature="dev", allow(too_many_arguments))]
	fn request_fork_header_by_number(&mut self, sync: &mut SyncIo, peer_id: PeerId, n: BlockNumber) {
		trace!(target: "sync", "{} <- GetForkHeader: at {}", peer_id, n);
		let mut rlp = RlpStream::new_list(4);
		rlp.append(&n);
		rlp.append(&1u32);
		rlp.append(&0u32);
		rlp.append(&0u32);
		self.send_request(sync, peer_id, PeerAsking::ForkHeader, GET_BLOCK_HEADERS_PACKET, rlp.out());
	}

	/// Request snapshot manifest from a peer.
	fn request_snapshot_manifest(&mut self, sync: &mut SyncIo, peer_id: PeerId) {
		trace!(target: "sync", "{} <- GetSnapshotManifest", peer_id);
		let rlp = RlpStream::new_list(0);
		self.send_request(sync, peer_id, PeerAsking::SnapshotManifest, GET_SNAPSHOT_MANIFEST_PACKET, rlp.out());
	}

	/// Request snapshot chunk from a peer.
	fn request_snapshot_chunk(&mut self, sync: &mut SyncIo, peer_id: PeerId, chunk: &H256) {
		trace!(target: "sync", "{} <- GetSnapshotData {:?}", peer_id, chunk);
		let mut rlp = RlpStream::new_list(1);
		rlp.append(chunk);
		self.send_request(sync, peer_id, PeerAsking::SnapshotData, GET_SNAPSHOT_DATA_PACKET, rlp.out());
	}

	/// Request block bodies from a peer
	fn request_bodies(&mut self, sync: &mut SyncIo, peer_id: PeerId, hashes: Vec<H256>, set: BlockSet) {
		let mut rlp = RlpStream::new_list(hashes.len());
		trace!(target: "sync", "{} <- GetBlockBodies: {} entries starting from {:?}, set = {:?}", peer_id, hashes.len(), hashes.first(), set);
		for h in &hashes {
			rlp.append(&h.clone());
		}
		self.send_request(sync, peer_id, PeerAsking::BlockBodies, GET_BLOCK_BODIES_PACKET, rlp.out());
		let peer = self.peers.get_mut(&peer_id).expect("peer_id may originate either from on_packet, where it is already validated or from enumerating self.peers. qed");
		peer.asking_blocks = hashes;
		peer.block_set = Some(set);
	}

	/// Request block receipts from a peer
	fn request_receipts(&mut self, sync: &mut SyncIo, peer_id: PeerId, hashes: Vec<H256>, set: BlockSet) {
		let mut rlp = RlpStream::new_list(hashes.len());
		trace!(target: "sync", "{} <- GetBlockReceipts: {} entries starting from {:?}, set = {:?}", peer_id, hashes.len(), hashes.first(), set);
		for h in &hashes {
			rlp.append(&h.clone());
		}
		self.send_request(sync, peer_id, PeerAsking::BlockReceipts, GET_RECEIPTS_PACKET, rlp.out());
		let peer = self.peers.get_mut(&peer_id).expect("peer_id may originate either from on_packet, where it is already validated or from enumerating self.peers. qed");
		peer.asking_blocks = hashes;
		peer.block_set = Some(set);
	}

	/// Reset peer status after request is complete.
	fn reset_peer_asking(&mut self, peer_id: PeerId, asking: PeerAsking) -> bool {
		if let Some(ref mut peer) = self.peers.get_mut(&peer_id) {
			peer.expired = false;
			peer.block_set = None;
			if peer.asking != asking {
				trace!(target:"sync", "Asking {:?} while expected {:?}", peer.asking, asking);
				peer.asking = PeerAsking::Nothing;
				return false;
			} else {
				peer.asking = PeerAsking::Nothing;
				return true;
			}
		}
		false
	}

	/// Generic request sender
	fn send_request(&mut self, sync: &mut SyncIo, peer_id: PeerId, asking: PeerAsking,  packet_id: PacketId, packet: Bytes) {
		if let Some(ref mut peer) = self.peers.get_mut(&peer_id) {
			if peer.asking != PeerAsking::Nothing {
				warn!(target:"sync", "Asking {:?} while requesting {:?}", peer.asking, asking);
			}
			peer.asking = asking;
			peer.ask_time = time::precise_time_ns();
			let result = if packet_id >= ETH_PACKET_COUNT {
				sync.send_protocol(WARP_SYNC_PROTOCOL_ID, peer_id, packet_id, packet)
			} else {
				sync.send(peer_id, packet_id, packet)
			};
			if let Err(e) = result {
				debug!(target:"sync", "Error sending request: {:?}", e);
				sync.disable_peer(peer_id);
			}
		}
	}

	/// Generic packet sender
	fn send_packet(&mut self, sync: &mut SyncIo, peer_id: PeerId, packet_id: PacketId, packet: Bytes) {
		if let Err(e) = sync.send(peer_id, packet_id, packet) {
			debug!(target:"sync", "Error sending packet: {:?}", e);
			sync.disable_peer(peer_id);
		}
	}

	/// Called when peer sends us new transactions
	fn on_peer_transactions(&mut self, io: &mut SyncIo, peer_id: PeerId, r: &UntrustedRlp) -> Result<(), PacketDecodeError> {
		// Accept transactions only when fully synced
		if !io.is_chain_queue_empty() || (self.state != SyncState::Idle && self.state != SyncState::NewBlocks) {
			trace!(target: "sync", "{} Ignoring transactions while syncing", peer_id);
			return Ok(());
		}
		if !self.peers.get(&peer_id).map_or(false, |p| p.can_sync()) {
			trace!(target: "sync", "{} Ignoring transactions from unconfirmed/unknown peer", peer_id);
		}

		let mut item_count = r.item_count();
		trace!(target: "sync", "{} -> Transactions ({} entries)", peer_id, item_count);
		item_count = min(item_count, MAX_TX_TO_IMPORT);
		let mut transactions = Vec::with_capacity(item_count);
		for i in 0 .. item_count {
			let rlp = try!(r.at(i));
			if rlp.as_raw().len() > MAX_TRANSACTION_SIZE {
				debug!("Skipped oversized transaction of {} bytes", rlp.as_raw().len());
				continue;
			}
			let tx = rlp.as_raw().to_vec();
			transactions.push(tx);
		}
		io.chain().queue_transactions(transactions);
		Ok(())
	}

	/// Send Status message
	fn send_status(&mut self, io: &mut SyncIo, peer: PeerId) -> Result<(), NetworkError> {
		let warp_protocol = io.protocol_version(&WARP_SYNC_PROTOCOL_ID, peer) != 0;
		let protocol = if warp_protocol { PROTOCOL_VERSION_1 } else { PROTOCOL_VERSION_63 };
		trace!(target: "sync", "Sending status to {}, protocol version {}", peer, protocol);
		let mut packet = RlpStream::new_list(if warp_protocol { 7 } else { 5 });
		let chain = io.chain().chain_info();
		packet.append(&(protocol as u32));
		packet.append(&self.network_id);
		packet.append(&chain.total_difficulty);
		packet.append(&chain.best_block_hash);
		packet.append(&chain.genesis_hash);
		if warp_protocol {
			let manifest = io.snapshot_service().manifest();
			let block_number = manifest.as_ref().map_or(0, |m| m.block_number);
			let manifest_hash = manifest.map_or(H256::new(), |m| m.into_rlp().sha3());
			packet.append(&manifest_hash);
			packet.append(&block_number);
		}
		io.respond(STATUS_PACKET, packet.out())
	}

	/// Respond to GetBlockHeaders request
	fn return_block_headers(io: &SyncIo, r: &UntrustedRlp, peer_id: PeerId) -> RlpResponseResult {
		// Packet layout:
		// [ block: { P , B_32 }, maxHeaders: P, skip: P, reverse: P in { 0 , 1 } ]
		let max_headers: usize = try!(r.val_at(1));
		let skip: usize = try!(r.val_at(2));
		let reverse: bool = try!(r.val_at(3));
		let last = io.chain().chain_info().best_block_number;
		let number = if try!(r.at(0)).size() == 32 {
			// id is a hash
			let hash: H256 = try!(r.val_at(0));
			trace!(target: "sync", "{} -> GetBlockHeaders (hash: {}, max: {}, skip: {}, reverse:{})", peer_id, hash, max_headers, skip, reverse);
			match io.chain().block_header(BlockID::Hash(hash)) {
				Some(hdr) => {
					let number = From::from(HeaderView::new(&hdr).number());
					debug_assert_eq!(HeaderView::new(&hdr).sha3(), hash);
					if max_headers == 1 || io.chain().block_hash(BlockID::Number(number)) != Some(hash) {
						// Non canonical header or single header requested
						// TODO: handle single-step reverse hashchains of non-canon hashes
						trace!(target:"sync", "Returning single header: {:?}", hash);
						let mut rlp = RlpStream::new_list(1);
						rlp.append_raw(&hdr, 1);
						return Ok(Some((BLOCK_HEADERS_PACKET, rlp)));
					}
					number
				}
				None => return Ok(Some((BLOCK_HEADERS_PACKET, RlpStream::new_list(0)))) //no such header, return nothing
			}
		} else {
			trace!(target: "sync", "{} -> GetBlockHeaders (number: {}, max: {}, skip: {}, reverse:{})", peer_id, try!(r.val_at::<BlockNumber>(0)), max_headers, skip, reverse);
			try!(r.val_at(0))
		};

		let mut number = if reverse {
			min(last, number)
		} else {
			max(0, number)
		};
		let max_count = min(MAX_HEADERS_TO_SEND, max_headers);
		let mut count = 0;
		let mut data = Bytes::new();
		let inc = (skip + 1) as BlockNumber;
		let overlay = io.chain_overlay().read();

		while number <= last && count < max_count {
			if let Some(hdr) = overlay.get(&number) {
				trace!(target: "sync", "{}: Returning cached fork header", peer_id);
				data.extend_from_slice(hdr);
				count += 1;
			} else if let Some(mut hdr) = io.chain().block_header(BlockID::Number(number)) {
				data.append(&mut hdr);
				count += 1;
			} else {
				// No required block.
				break;
			}
			if reverse {
				if number <= inc || number == 0 {
					break;
				}
				number -= inc;
			}
			else {
				number += inc;
			}
		}
		let mut rlp = RlpStream::new_list(count as usize);
		rlp.append_raw(&data, count as usize);
		trace!(target: "sync", "{} -> GetBlockHeaders: returned {} entries", peer_id, count);
		Ok(Some((BLOCK_HEADERS_PACKET, rlp)))
	}

	/// Respond to GetBlockBodies request
	fn return_block_bodies(io: &SyncIo, r: &UntrustedRlp, peer_id: PeerId) -> RlpResponseResult {
		let mut count = r.item_count();
		if count == 0 {
			debug!(target: "sync", "Empty GetBlockBodies request, ignoring.");
			return Ok(None);
		}
		count = min(count, MAX_BODIES_TO_SEND);
		let mut added = 0usize;
		let mut data = Bytes::new();
		for i in 0..count {
			if let Some(mut hdr) = io.chain().block_body(BlockID::Hash(try!(r.val_at::<H256>(i)))) {
				data.append(&mut hdr);
				added += 1;
			}
		}
		let mut rlp = RlpStream::new_list(added);
		rlp.append_raw(&data, added);
		trace!(target: "sync", "{} -> GetBlockBodies: returned {} entries", peer_id, added);
		Ok(Some((BLOCK_BODIES_PACKET, rlp)))
	}

	/// Respond to GetNodeData request
	fn return_node_data(io: &SyncIo, r: &UntrustedRlp, peer_id: PeerId) -> RlpResponseResult {
		let mut count = r.item_count();
		trace!(target: "sync", "{} -> GetNodeData: {} entries", peer_id, count);
		if count == 0 {
			debug!(target: "sync", "Empty GetNodeData request, ignoring.");
			return Ok(None);
		}
		count = min(count, MAX_NODE_DATA_TO_SEND);
		let mut added = 0usize;
		let mut data = Vec::new();
		for i in 0..count {
			if let Some(hdr) = io.chain().state_data(&try!(r.val_at::<H256>(i))) {
				data.push(hdr);
				added += 1;
			}
		}
		trace!(target: "sync", "{} -> GetNodeData: return {} entries", peer_id, added);
		let mut rlp = RlpStream::new_list(added);
		for d in data {
			rlp.append(&d);
		}
		Ok(Some((NODE_DATA_PACKET, rlp)))
	}

	fn return_receipts(io: &SyncIo, rlp: &UntrustedRlp, peer_id: PeerId) -> RlpResponseResult {
		let mut count = rlp.item_count();
		trace!(target: "sync", "{} -> GetReceipts: {} entries", peer_id, count);
		if count == 0 {
			debug!(target: "sync", "Empty GetReceipts request, ignoring.");
			return Ok(None);
		}
		count = min(count, MAX_RECEIPTS_HEADERS_TO_SEND);
		let mut added_headers = 0usize;
		let mut added_receipts = 0usize;
		let mut data = Bytes::new();
		for i in 0..count {
			if let Some(mut receipts_bytes) = io.chain().block_receipts(&try!(rlp.val_at::<H256>(i))) {
				data.append(&mut receipts_bytes);
				added_receipts += receipts_bytes.len();
				added_headers += 1;
				if added_receipts > MAX_RECEIPTS_TO_SEND { break; }
			}
		}
		let mut rlp_result = RlpStream::new_list(added_headers);
		rlp_result.append_raw(&data, added_headers);
		Ok(Some((RECEIPTS_PACKET, rlp_result)))
	}

	/// Respond to GetSnapshotManifest request
	fn return_snapshot_manifest(io: &SyncIo, r: &UntrustedRlp, peer_id: PeerId) -> RlpResponseResult {
		let count = r.item_count();
		trace!(target: "sync", "{} -> GetSnapshotManifest", peer_id);
		if count != 0 {
			debug!(target: "sync", "Invalid GetSnapshotManifest request, ignoring.");
			return Ok(None);
		}
		let rlp = match io.snapshot_service().manifest() {
			Some(manifest) => {
				trace!(target: "sync", "{} <- SnapshotManifest", peer_id);
				let mut rlp = RlpStream::new_list(1);
				rlp.append_raw(&manifest.into_rlp(), 1);
				rlp
			},
			None => {
				trace!(target: "sync", "{}: No manifest to return", peer_id);
				RlpStream::new_list(0)
			}
		};
		Ok(Some((SNAPSHOT_MANIFEST_PACKET, rlp)))
	}

	/// Respond to GetSnapshotData request
	fn return_snapshot_data(io: &SyncIo, r: &UntrustedRlp, peer_id: PeerId) -> RlpResponseResult {
		let hash: H256 = try!(r.val_at(0));
		trace!(target: "sync", "{} -> GetSnapshotData {:?}", peer_id, hash);
		let rlp = match io.snapshot_service().chunk(hash) {
			Some(data) => {
				let mut rlp = RlpStream::new_list(1);
				trace!(target: "sync", "{} <- SnapshotData", peer_id);
				rlp.append(&data);
				rlp
			},
			None => {
				RlpStream::new_list(0)
			}
		};
		Ok(Some((SNAPSHOT_DATA_PACKET, rlp)))
	}

	fn return_rlp<FRlp, FError>(io: &mut SyncIo, rlp: &UntrustedRlp, peer: PeerId, rlp_func: FRlp, error_func: FError) -> Result<(), PacketDecodeError>
		where FRlp : Fn(&SyncIo, &UntrustedRlp, PeerId) -> RlpResponseResult,
			FError : FnOnce(NetworkError) -> String
	{
		let response = rlp_func(io, rlp, peer);
		match response {
			Err(e) => Err(e),
			Ok(Some((packet_id, rlp_stream))) => {
				io.respond(packet_id, rlp_stream.out()).unwrap_or_else(
					|e| debug!(target: "sync", "{:?}", error_func(e)));
				Ok(())
			}
			_ => Ok(())
		}
	}

	/// Dispatch incoming requests and responses
	pub fn dispatch_packet(sync: &RwLock<ChainSync>, io: &mut SyncIo, peer: PeerId, packet_id: u8, data: &[u8]) {
		let rlp = UntrustedRlp::new(data);
		let result = match packet_id {
			GET_BLOCK_BODIES_PACKET => ChainSync::return_rlp(io, &rlp, peer,
				ChainSync::return_block_bodies,
				|e| format!("Error sending block bodies: {:?}", e)),

			GET_BLOCK_HEADERS_PACKET => ChainSync::return_rlp(io, &rlp, peer,
				ChainSync::return_block_headers,
				|e| format!("Error sending block headers: {:?}", e)),

			GET_RECEIPTS_PACKET => ChainSync::return_rlp(io, &rlp, peer,
				ChainSync::return_receipts,
				|e| format!("Error sending receipts: {:?}", e)),

			GET_NODE_DATA_PACKET => ChainSync::return_rlp(io, &rlp, peer,
				ChainSync::return_node_data,
				|e| format!("Error sending nodes: {:?}", e)),

			GET_SNAPSHOT_MANIFEST_PACKET => ChainSync::return_rlp(io, &rlp, peer,
				ChainSync::return_snapshot_manifest,
				|e| format!("Error sending snapshot manifest: {:?}", e)),

			GET_SNAPSHOT_DATA_PACKET => ChainSync::return_rlp(io, &rlp, peer,
				ChainSync::return_snapshot_data,
				|e| format!("Error sending snapshot data: {:?}", e)),

			_ => {
				sync.write().on_packet(io, peer, packet_id, data);
				Ok(())
			}
		};
		result.unwrap_or_else(|e| {
			debug!(target:"sync", "{} -> Malformed packet {} : {}", peer, packet_id, e);
		})
	}

	pub fn on_packet(&mut self, io: &mut SyncIo, peer: PeerId, packet_id: u8, data: &[u8]) {
		if packet_id != STATUS_PACKET && !self.peers.contains_key(&peer) {
			debug!(target:"sync", "Unexpected packet from unregistered peer: {}:{}", peer, io.peer_info(peer));
			return;
		}
		let rlp = UntrustedRlp::new(data);
		let result = match packet_id {
			STATUS_PACKET => self.on_peer_status(io, peer, &rlp),
			TRANSACTIONS_PACKET => self.on_peer_transactions(io, peer, &rlp),
			BLOCK_HEADERS_PACKET => self.on_peer_block_headers(io, peer, &rlp),
			BLOCK_BODIES_PACKET => self.on_peer_block_bodies(io, peer, &rlp),
			RECEIPTS_PACKET => self.on_peer_block_receipts(io, peer, &rlp),
			NEW_BLOCK_PACKET => self.on_peer_new_block(io, peer, &rlp),
			NEW_BLOCK_HASHES_PACKET => self.on_peer_new_hashes(io, peer, &rlp),
			SNAPSHOT_MANIFEST_PACKET => self.on_snapshot_manifest(io, peer, &rlp),
			SNAPSHOT_DATA_PACKET => self.on_snapshot_data(io, peer, &rlp),
			_ => {
				debug!(target: "sync", "{}: Unknown packet {}", peer, packet_id);
				Ok(())
			}
		};
		result.unwrap_or_else(|e| {
			debug!(target:"sync", "{} -> Malformed packet {} : {}", peer, packet_id, e);
		})
	}

	#[cfg_attr(feature="dev", allow(match_same_arms))]
	pub fn maintain_peers(&mut self, io: &mut SyncIo) {
		let tick = time::precise_time_ns();
		let mut aborting = Vec::new();
		for (peer_id, peer) in &self.peers {
			let elapsed = (tick - peer.ask_time) / 1_000_000_000;
			let timeout = match peer.asking {
				PeerAsking::BlockHeaders => elapsed > HEADERS_TIMEOUT_SEC,
				PeerAsking::BlockBodies => elapsed > BODIES_TIMEOUT_SEC,
				PeerAsking::BlockReceipts => elapsed > RECEIPTS_TIMEOUT_SEC,
				PeerAsking::Nothing => false,
				PeerAsking::ForkHeader => elapsed > FORK_HEADER_TIMEOUT_SEC,
				PeerAsking::SnapshotManifest => elapsed > SNAPSHOT_MANIFEST_TIMEOUT_SEC,
				PeerAsking::SnapshotData => elapsed > SNAPSHOT_DATA_TIMEOUT_SEC,
			};
			if timeout {
				trace!(target:"sync", "Timeout {}", peer_id);
				io.disconnect_peer(*peer_id);
				aborting.push(*peer_id);
			}
		}
		for p in aborting {
			self.on_peer_aborting(io, p);
		}

		// Check for handshake timeouts
		for (peer, ask_time) in &self.handshaking_peers {
			let elapsed = (tick - ask_time) / 1_000_000_000;
			if elapsed > STATUS_TIMEOUT_SEC {
				trace!(target:"sync", "Status timeout {}", peer);
				io.disconnect_peer(*peer);
			}
		}
	}

	fn check_resume(&mut self, io: &mut SyncIo) {
		if self.state == SyncState::Waiting && !io.chain().queue_info().is_full() && self.state == SyncState::Waiting {
			self.state = SyncState::Blocks;
			self.continue_sync(io);
		} else if self.state == SyncState::SnapshotWaiting {
			match io.snapshot_service().status() {
				RestorationStatus::Inactive => {
					trace!(target:"sync", "Snapshot restoration is complete");
					self.restart(io);
					self.continue_sync(io);
				},
				RestorationStatus::Ongoing { state_chunks: _, block_chunks: _, state_chunks_done, block_chunks_done, } => {
					if !self.snapshot.is_complete() && self.snapshot.done_chunks() - (state_chunks_done + block_chunks_done) as usize <= MAX_SNAPSHOT_CHUNKS_DOWNLOAD_AHEAD {
						trace!(target:"sync", "Resuming snapshot sync");
						self.state = SyncState::SnapshotData;
						self.continue_sync(io);
					}
				},
				RestorationStatus::Failed => {
					trace!(target: "sync", "Snapshot restoration aborted");
					self.state = SyncState::WaitingPeers;
					self.snapshot.clear();
					self.continue_sync(io);
				},
			}
		}
	}

	/// creates rlp to send for the tree defined by 'from' and 'to' hashes
	fn create_new_hashes_rlp(chain: &BlockChainClient, from: &H256, to: &H256) -> Option<Bytes> {
		match chain.tree_route(from, to) {
			Some(route) => {
				let uncles = chain.find_uncles(from).unwrap_or_else(Vec::new);
				match route.blocks.len() {
					0 => None,
					_ => {
						let mut blocks = route.blocks;
						blocks.extend(uncles);
						let mut rlp_stream = RlpStream::new_list(blocks.len());
						for block_hash in  blocks {
							let mut hash_rlp = RlpStream::new_list(2);
							let number = HeaderView::new(&chain.block_header(BlockID::Hash(block_hash.clone()))
								.expect("chain.tree_route and chain.find_uncles only return hahses of blocks that are in the blockchain. qed.")).number();
							hash_rlp.append(&block_hash);
							hash_rlp.append(&number);
							rlp_stream.append_raw(hash_rlp.as_raw(), 1);
						}
						Some(rlp_stream.out())
					}
				}
			},
			None => None
		}
	}

	/// creates latest block rlp for the given client
	fn create_latest_block_rlp(chain: &BlockChainClient) -> Bytes {
		let mut rlp_stream = RlpStream::new_list(2);
		rlp_stream.append_raw(&chain.block(BlockID::Hash(chain.chain_info().best_block_hash)).expect("Best block always exists"), 1);
		rlp_stream.append(&chain.chain_info().total_difficulty);
		rlp_stream.out()
	}

	/// creates latest block rlp for the given client
	fn create_new_block_rlp(chain: &BlockChainClient, hash: &H256) -> Bytes {
		let mut rlp_stream = RlpStream::new_list(2);
		rlp_stream.append_raw(&chain.block(BlockID::Hash(hash.clone())).expect("Block has just been sealed; qed"), 1);
		rlp_stream.append(&chain.block_total_difficulty(BlockID::Hash(hash.clone())).expect("Block has just been sealed; qed."));
		rlp_stream.out()
	}

	/// returns peer ids that have less blocks than our chain
	fn get_lagging_peers(&mut self, chain_info: &BlockChainInfo, io: &SyncIo) -> Vec<PeerId> {
		let latest_hash = chain_info.best_block_hash;
		self.peers.iter_mut().filter_map(|(&id, ref mut peer_info)|
			match io.chain().block_status(BlockID::Hash(peer_info.latest_hash.clone())) {
				BlockStatus::InChain => {
					if peer_info.latest_hash != latest_hash {
						Some(id)
					} else {
						None
					}
				},
				_ => None
			})
			.collect::<Vec<_>>()
	}

	fn select_random_lagging_peers(&mut self, peers: &[PeerId]) -> Vec<PeerId> {
		use rand::Rng;
		// take sqrt(x) peers
		let mut peers = peers.to_vec();
		let mut count = (self.peers.len() as f64).powf(0.5).round() as usize;
		count = min(count, MAX_PEERS_PROPAGATION);
		count = max(count, MIN_PEERS_PROPAGATION);
		::rand::thread_rng().shuffle(&mut peers);
		peers.truncate(count);
		peers
	}

	/// propagates latest block to lagging peers
	fn propagate_blocks(&mut self, chain_info: &BlockChainInfo, io: &mut SyncIo, sealed: &[H256], peers: &[PeerId]) -> usize {
		trace!(target: "sync", "Sending NewBlocks to {:?}", peers);
		let mut sent = 0;
		for peer_id in peers {
			if sealed.is_empty() {
				let rlp =  ChainSync::create_latest_block_rlp(io.chain());
				self.send_packet(io, *peer_id, NEW_BLOCK_PACKET, rlp);
			} else {
				for h in sealed {
					let rlp =  ChainSync::create_new_block_rlp(io.chain(), h);
					self.send_packet(io, *peer_id, NEW_BLOCK_PACKET, rlp);
				}
			}
			if let Some(ref mut peer) = self.peers.get_mut(peer_id) {
				peer.latest_hash = chain_info.best_block_hash.clone();
			}
			sent += 1;
		}
		sent
	}

	/// propagates new known hashes to all peers
	fn propagate_new_hashes(&mut self, chain_info: &BlockChainInfo, io: &mut SyncIo, peers: &[PeerId]) -> usize {
		trace!(target: "sync", "Sending NewHashes to {:?}", peers);
		let mut sent = 0;
		let last_parent = HeaderView::new(&io.chain().block_header(BlockID::Hash(chain_info.best_block_hash.clone()))
			.expect("Best block always exists")).parent_hash();
		for peer_id in peers {
			sent += match ChainSync::create_new_hashes_rlp(io.chain(), &last_parent, &chain_info.best_block_hash) {
				Some(rlp) => {
					{
						if let Some(ref mut peer) = self.peers.get_mut(peer_id) {
							peer.latest_hash = chain_info.best_block_hash.clone();
						}
					}
					self.send_packet(io, *peer_id, NEW_BLOCK_HASHES_PACKET, rlp);
					1
				},
				None => 0
			}
		}
		sent
	}

	/// propagates new transactions to all peers
	pub fn propagate_new_transactions(&mut self, io: &mut SyncIo) -> usize {
		// Early out of nobody to send to.
		if self.peers.is_empty() {
			return 0;
		}

		let transactions = io.chain().pending_transactions();
		if transactions.is_empty() {
			return 0;
		}

		let all_transactions_hashes = transactions.iter().map(|tx| tx.hash()).collect::<HashSet<H256>>();
		let all_transactions_rlp = {
			let mut packet = RlpStream::new_list(transactions.len());
			for tx in &transactions { packet.append(tx); }
			packet.out()
		};

		// sqrt(x)/x scaled to max u32
		let fraction = (self.peers.len() as f64).powf(-0.5).mul(u32::max_value() as f64).round() as u32;
		let small = self.peers.len() < MIN_PEERS_PROPAGATION;

		let lucky_peers = self.peers.iter_mut()
			.filter(|_| small || ::rand::random::<u32>() < fraction)
			.take(MAX_PEERS_PROPAGATION)
			.filter_map(|(peer_id, mut peer_info)| {
				// Send all transactions
				if peer_info.last_sent_transactions.is_empty() {
					peer_info.last_sent_transactions = all_transactions_hashes.clone();
					return Some((*peer_id, all_transactions_rlp.clone()));
				}

				// Get hashes of all transactions to send to this peer
				let to_send = all_transactions_hashes.difference(&peer_info.last_sent_transactions).cloned().collect::<HashSet<_>>();
				if to_send.is_empty() {
					return None;
				}

				// Construct RLP
				let mut packet = RlpStream::new_list(to_send.len());
				for tx in &transactions {
					if to_send.contains(&tx.hash()) {
						packet.append(tx);
					}
				}

				peer_info.last_sent_transactions = all_transactions_hashes.clone();
				Some((*peer_id, packet.out()))
			})
			.collect::<Vec<_>>();

		// Send RLPs
		let sent = lucky_peers.len();
		if sent > 0 {
			for (peer_id, rlp) in lucky_peers {
				self.send_packet(io, peer_id, TRANSACTIONS_PACKET, rlp);
			}

			trace!(target: "sync", "Sent up to {} transactions to {} peers.", transactions.len(), sent);
		}
		sent
	}

	fn propagate_latest_blocks(&mut self, io: &mut SyncIo, sealed: &[H256]) {
		let chain_info = io.chain().chain_info();
		if (((chain_info.best_block_number as i64) - (self.last_sent_block_number as i64)).abs() as BlockNumber) < MAX_PEER_LAG_PROPAGATION {
			let mut peers = self.get_lagging_peers(&chain_info, io);
			if sealed.is_empty() {
				let hashes = self.propagate_new_hashes(&chain_info, io, &peers);
				peers = self.select_random_lagging_peers(&peers);
				let blocks = self.propagate_blocks(&chain_info, io, sealed, &peers);
				if blocks != 0 || hashes != 0 {
					trace!(target: "sync", "Sent latest {} blocks and {} hashes to peers.", blocks, hashes);
				}
			} else {
				self.propagate_blocks(&chain_info, io, sealed, &peers);
				self.propagate_new_hashes(&chain_info, io, &peers);
				trace!(target: "sync", "Sent sealed block to all peers");
			};
		}
		self.propagate_new_transactions(io);
		self.last_sent_block_number = chain_info.best_block_number;
	}

	/// Maintain other peers. Send out any new blocks and transactions
	pub fn maintain_sync(&mut self, io: &mut SyncIo) {
		self.maybe_start_snapshot_sync(io);
		self.check_resume(io);
	}

	/// called when block is imported to chain - propagates the blocks and updates transactions sent to peers
	pub fn chain_new_blocks(&mut self, io: &mut SyncIo, _imported: &[H256], invalid: &[H256], _enacted: &[H256], _retracted: &[H256], sealed: &[H256]) {
		if io.is_chain_queue_empty() {
			self.propagate_latest_blocks(io, sealed);
		}
		if !invalid.is_empty() {
			trace!(target: "sync", "Bad blocks in the queue, restarting");
			self.restart(io);
		}
		for peer_info in self.peers.values_mut() {
			peer_info.last_sent_transactions.clear();
		}
	}
}

#[cfg(test)]
mod tests {
	use tests::helpers::*;
	use tests::snapshot::TestSnapshotService;
	use super::*;
	use ::SyncConfig;
	use util::*;
	use rlp::*;
	use super::{PeerInfo, PeerAsking};
	use ethcore::views::BlockView;
	use ethcore::header::*;
	use ethcore::client::*;
	use ethcore::miner::MinerService;

	fn get_dummy_block(order: u32, parent_hash: H256) -> Bytes {
		let mut header = Header::new();
		header.set_gas_limit(0.into());
		header.set_difficulty((order * 100).into());
		header.set_timestamp((order * 10) as u64);
		header.set_number(order as u64);
		header.set_parent_hash(parent_hash);
		header.set_state_root(H256::zero());

		let mut rlp = RlpStream::new_list(3);
		rlp.append(&header);
		rlp.append_raw(&::rlp::EMPTY_LIST_RLP, 1);
		rlp.append_raw(&::rlp::EMPTY_LIST_RLP, 1);
		rlp.out()
	}

	fn get_dummy_blocks(order: u32, parent_hash: H256) -> Bytes {
		let mut rlp = RlpStream::new_list(1);
		rlp.append_raw(&get_dummy_block(order, parent_hash), 1);
		let difficulty: U256 = (100 * order).into();
		rlp.append(&difficulty);
		rlp.out()
	}

	fn get_dummy_hashes() -> Bytes {
		let mut rlp = RlpStream::new_list(5);
		for _ in 0..5 {
			let mut hash_d_rlp = RlpStream::new_list(2);
			let hash: H256 = H256::from(0u64);
			let diff: U256 = U256::from(1u64);
			hash_d_rlp.append(&hash);
			hash_d_rlp.append(&diff);

			rlp.append_raw(&hash_d_rlp.out(), 1);
		}

		rlp.out()
	}

	#[test]
	fn return_receipts_empty() {
		let mut client = TestBlockChainClient::new();
		let mut queue = VecDeque::new();
		let ss = TestSnapshotService::new();
		let io = TestIo::new(&mut client, &ss, &mut queue, None);

		let result = ChainSync::return_receipts(&io, &UntrustedRlp::new(&[0xc0]), 0);

		assert!(result.is_ok());
	}

	#[test]
	fn return_receipts() {
		let mut client = TestBlockChainClient::new();
		let mut queue = VecDeque::new();
		let sync = dummy_sync_with_peer(H256::new(), &client);
		let ss = TestSnapshotService::new();
		let mut io = TestIo::new(&mut client, &ss, &mut queue, None);

		let mut receipt_list = RlpStream::new_list(4);
		receipt_list.append(&H256::from("0000000000000000000000000000000000000000000000005555555555555555"));
		receipt_list.append(&H256::from("ff00000000000000000000000000000000000000000000000000000000000000"));
		receipt_list.append(&H256::from("fff0000000000000000000000000000000000000000000000000000000000000"));
		receipt_list.append(&H256::from("aff0000000000000000000000000000000000000000000000000000000000000"));

		let receipts_request = receipt_list.out();
		// it returns rlp ONLY for hashes started with "f"
		let result = ChainSync::return_receipts(&io, &UntrustedRlp::new(&receipts_request.clone()), 0);

		assert!(result.is_ok());
		let rlp_result = result.unwrap();
		assert!(rlp_result.is_some());

		// the length of two rlp-encoded receipts
		assert_eq!(603, rlp_result.unwrap().1.out().len());

		io.sender = Some(2usize);
		ChainSync::dispatch_packet(&RwLock::new(sync), &mut io, 0usize, super::GET_RECEIPTS_PACKET, &receipts_request);
		assert_eq!(1, io.queue.len());
	}

	#[test]
	fn return_block_headers() {
		use ethcore::views::HeaderView;
		fn make_hash_req(h: &H256, count: usize, skip: usize, reverse: bool) -> Bytes {
			let mut rlp = RlpStream::new_list(4);
			rlp.append(h);
			rlp.append(&count);
			rlp.append(&skip);
			rlp.append(&if reverse {1u32} else {0u32});
			rlp.out()
		}

		fn make_num_req(n: usize, count: usize, skip: usize, reverse: bool) -> Bytes {
			let mut rlp = RlpStream::new_list(4);
			rlp.append(&n);
			rlp.append(&count);
			rlp.append(&skip);
			rlp.append(&if reverse {1u32} else {0u32});
			rlp.out()
		}
		fn to_header_vec(rlp: ::chain::RlpResponseResult) -> Vec<Bytes> {
			Rlp::new(&rlp.unwrap().unwrap().1.out()).iter().map(|r| r.as_raw().to_vec()).collect()
		}

		let mut client = TestBlockChainClient::new();
		client.add_blocks(100, EachBlockWith::Nothing);
		let blocks: Vec<_> = (0 .. 100).map(|i| (&client as &BlockChainClient).block(BlockID::Number(i as BlockNumber)).unwrap()).collect();
		let headers: Vec<_> = blocks.iter().map(|b| Rlp::new(b).at(0).as_raw().to_vec()).collect();
		let hashes: Vec<_> = headers.iter().map(|h| HeaderView::new(h).sha3()).collect();

		let mut queue = VecDeque::new();
		let ss = TestSnapshotService::new();
		let io = TestIo::new(&mut client, &ss, &mut queue, None);

		let unknown: H256 = H256::new();
		let result = ChainSync::return_block_headers(&io, &UntrustedRlp::new(&make_hash_req(&unknown, 1, 0, false)), 0);
		assert!(to_header_vec(result).is_empty());
		let result = ChainSync::return_block_headers(&io, &UntrustedRlp::new(&make_hash_req(&unknown, 1, 0, true)), 0);
		assert!(to_header_vec(result).is_empty());

		let result = ChainSync::return_block_headers(&io, &UntrustedRlp::new(&make_hash_req(&hashes[2], 1, 0, true)), 0);
		assert_eq!(to_header_vec(result), vec![headers[2].clone()]);

		let result = ChainSync::return_block_headers(&io, &UntrustedRlp::new(&make_hash_req(&hashes[2], 1, 0, false)), 0);
		assert_eq!(to_header_vec(result), vec![headers[2].clone()]);

		let result = ChainSync::return_block_headers(&io, &UntrustedRlp::new(&make_hash_req(&hashes[50], 3, 5, false)), 0);
		assert_eq!(to_header_vec(result), vec![headers[50].clone(), headers[56].clone(), headers[62].clone()]);

		let result = ChainSync::return_block_headers(&io, &UntrustedRlp::new(&make_hash_req(&hashes[50], 3, 5, true)), 0);
		assert_eq!(to_header_vec(result), vec![headers[50].clone(), headers[44].clone(), headers[38].clone()]);

		let result = ChainSync::return_block_headers(&io, &UntrustedRlp::new(&make_num_req(2, 1, 0, true)), 0);
		assert_eq!(to_header_vec(result), vec![headers[2].clone()]);

		let result = ChainSync::return_block_headers(&io, &UntrustedRlp::new(&make_num_req(2, 1, 0, false)), 0);
		assert_eq!(to_header_vec(result), vec![headers[2].clone()]);

		let result = ChainSync::return_block_headers(&io, &UntrustedRlp::new(&make_num_req(50, 3, 5, false)), 0);
		assert_eq!(to_header_vec(result), vec![headers[50].clone(), headers[56].clone(), headers[62].clone()]);

		let result = ChainSync::return_block_headers(&io, &UntrustedRlp::new(&make_num_req(50, 3, 5, true)), 0);
		assert_eq!(to_header_vec(result), vec![headers[50].clone(), headers[44].clone(), headers[38].clone()]);
	}

	#[test]
	fn return_nodes() {
		let mut client = TestBlockChainClient::new();
		let mut queue = VecDeque::new();
		let sync = dummy_sync_with_peer(H256::new(), &client);
		let ss = TestSnapshotService::new();
		let mut io = TestIo::new(&mut client, &ss, &mut queue, None);

		let mut node_list = RlpStream::new_list(3);
		node_list.append(&H256::from("0000000000000000000000000000000000000000000000005555555555555555"));
		node_list.append(&H256::from("ffffffffffffffffffffffffffffffffffffffffffffaaaaaaaaaaaaaaaaaaaa"));
		node_list.append(&H256::from("aff0000000000000000000000000000000000000000000000000000000000000"));

		let node_request = node_list.out();
		// it returns rlp ONLY for hashes started with "f"
		let result = ChainSync::return_node_data(&io, &UntrustedRlp::new(&node_request.clone()), 0);

		assert!(result.is_ok());
		let rlp_result = result.unwrap();
		assert!(rlp_result.is_some());

		// the length of one rlp-encoded hashe
		let rlp = rlp_result.unwrap().1.out();
		let rlp = Rlp::new(&rlp);
		assert_eq!(1, rlp.item_count());

		io.sender = Some(2usize);

		ChainSync::dispatch_packet(&RwLock::new(sync), &mut io, 0usize, super::GET_NODE_DATA_PACKET, &node_request);
		assert_eq!(1, io.queue.len());
	}

	fn dummy_sync_with_peer(peer_latest_hash: H256, client: &BlockChainClient) -> ChainSync {
		let mut sync = ChainSync::new(SyncConfig::default(), client);
		sync.peers.insert(0,
			PeerInfo {
				protocol_version: 0,
				genesis: H256::zero(),
				network_id: U256::zero(),
				latest_hash: peer_latest_hash,
				difficulty: None,
				asking: PeerAsking::Nothing,
				asking_blocks: Vec::new(),
				asking_hash: None,
				ask_time: 0,
				last_sent_transactions: HashSet::new(),
				expired: false,
				confirmation: super::ForkConfirmation::Confirmed,
				snapshot_number: None,
				snapshot_hash: None,
				asking_snapshot_data: None,
				block_set: None,
			});
		sync
	}

	#[test]
	fn finds_lagging_peers() {
		let mut client = TestBlockChainClient::new();
		client.add_blocks(100, EachBlockWith::Uncle);
		let mut queue = VecDeque::new();
		let mut sync = dummy_sync_with_peer(client.block_hash_delta_minus(10), &client);
		let chain_info = client.chain_info();
		let ss = TestSnapshotService::new();
		let io = TestIo::new(&mut client, &ss, &mut queue, None);

		let lagging_peers = sync.get_lagging_peers(&chain_info, &io);

		assert_eq!(1, lagging_peers.len())
	}

	#[test]
	fn calculates_tree_for_lagging_peer() {
		let mut client = TestBlockChainClient::new();
		client.add_blocks(15, EachBlockWith::Uncle);

		let start = client.block_hash_delta_minus(4);
		let end = client.block_hash_delta_minus(2);

		// wrong way end -> start, should be None
		let rlp = ChainSync::create_new_hashes_rlp(&client, &end, &start);
		assert!(rlp.is_none());

		let rlp = ChainSync::create_new_hashes_rlp(&client, &start, &end).unwrap();
		// size of three rlp encoded hash-difficulty
		assert_eq!(107, rlp.len());
	}

	#[test]
	fn sends_new_hashes_to_lagging_peer() {
		let mut client = TestBlockChainClient::new();
		client.add_blocks(100, EachBlockWith::Uncle);
		let mut queue = VecDeque::new();
		let mut sync = dummy_sync_with_peer(client.block_hash_delta_minus(5), &client);
		let chain_info = client.chain_info();
		let ss = TestSnapshotService::new();
		let mut io = TestIo::new(&mut client, &ss, &mut queue, None);

		let peers = sync.get_lagging_peers(&chain_info, &io);
		let peer_count = sync.propagate_new_hashes(&chain_info, &mut io, &peers);

		// 1 message should be send
		assert_eq!(1, io.queue.len());
		// 1 peer should be updated
		assert_eq!(1, peer_count);
		// NEW_BLOCK_HASHES_PACKET
		assert_eq!(0x01, io.queue[0].packet_id);
	}

	#[test]
	fn sends_latest_block_to_lagging_peer() {
		let mut client = TestBlockChainClient::new();
		client.add_blocks(100, EachBlockWith::Uncle);
		let mut queue = VecDeque::new();
		let mut sync = dummy_sync_with_peer(client.block_hash_delta_minus(5), &client);
		let chain_info = client.chain_info();
		let ss = TestSnapshotService::new();
		let mut io = TestIo::new(&mut client, &ss, &mut queue, None);
		let peers = sync.get_lagging_peers(&chain_info, &io);
		let peer_count = sync.propagate_blocks(&chain_info, &mut io, &[], &peers);

		// 1 message should be send
		assert_eq!(1, io.queue.len());
		// 1 peer should be updated
		assert_eq!(1, peer_count);
		// NEW_BLOCK_PACKET
		assert_eq!(0x07, io.queue[0].packet_id);
	}

	#[test]
	fn sends_sealed_block() {
		let mut client = TestBlockChainClient::new();
		client.add_blocks(100, EachBlockWith::Uncle);
		let mut queue = VecDeque::new();
		let hash = client.block_hash(BlockID::Number(99)).unwrap();
		let mut sync = dummy_sync_with_peer(client.block_hash_delta_minus(5), &client);
		let chain_info = client.chain_info();
		let ss = TestSnapshotService::new();
		let mut io = TestIo::new(&mut client, &ss, &mut queue, None);
		let peers = sync.get_lagging_peers(&chain_info, &io);
		let peer_count = sync.propagate_blocks(&chain_info, &mut io, &[hash.clone()], &peers);

		// 1 message should be send
		assert_eq!(1, io.queue.len());
		// 1 peer should be updated
		assert_eq!(1, peer_count);
		// NEW_BLOCK_PACKET
		assert_eq!(0x07, io.queue[0].packet_id);
	}

	#[test]
	fn propagates_transactions() {
		let mut client = TestBlockChainClient::new();
		client.add_blocks(100, EachBlockWith::Uncle);
		client.insert_transaction_to_queue();
		let mut sync = dummy_sync_with_peer(client.block_hash_delta_minus(1), &client);
		let mut queue = VecDeque::new();
		let ss = TestSnapshotService::new();
		let mut io = TestIo::new(&mut client, &ss, &mut queue, None);
		let peer_count = sync.propagate_new_transactions(&mut io);
		// Try to propagate same transactions for the second time
		let peer_count2 = sync.propagate_new_transactions(&mut io);

		// 1 message should be send
		assert_eq!(1, io.queue.len());
		// 1 peer should be updated but only once
		assert_eq!(1, peer_count);
		assert_eq!(0, peer_count2);
		// TRANSACTIONS_PACKET
		assert_eq!(0x02, io.queue[0].packet_id);
	}

	#[test]
	fn propagates_transactions_again_after_new_block() {
		let mut client = TestBlockChainClient::new();
		client.add_blocks(100, EachBlockWith::Uncle);
		client.insert_transaction_to_queue();
		let mut sync = dummy_sync_with_peer(client.block_hash_delta_minus(1), &client);
		let mut queue = VecDeque::new();
		let ss = TestSnapshotService::new();
		let mut io = TestIo::new(&mut client, &ss, &mut queue, None);
		let peer_count = sync.propagate_new_transactions(&mut io);
		sync.chain_new_blocks(&mut io, &[], &[], &[], &[], &[]);
		// Try to propagate same transactions for the second time
		let peer_count2 = sync.propagate_new_transactions(&mut io);

		// 2 message should be send
		assert_eq!(2, io.queue.len());
		// 1 peer should be updated twice
		assert_eq!(1, peer_count);
		assert_eq!(1, peer_count2);
		// TRANSACTIONS_PACKET
		assert_eq!(0x02, io.queue[0].packet_id);
		assert_eq!(0x02, io.queue[1].packet_id);
	}

	#[test]
	fn propagates_transactions_without_alternating() {
		let mut client = TestBlockChainClient::new();
		client.add_blocks(100, EachBlockWith::Uncle);
		client.insert_transaction_to_queue();
		let mut sync = dummy_sync_with_peer(client.block_hash_delta_minus(1), &client);
		let mut queue = VecDeque::new();
		let ss = TestSnapshotService::new();
		// should sent some
		{
			let mut io = TestIo::new(&mut client, &ss, &mut queue, None);
			let peer_count = sync.propagate_new_transactions(&mut io);
			assert_eq!(1, io.queue.len());
			assert_eq!(1, peer_count);
		}
		// Insert some more
		client.insert_transaction_to_queue();
		let mut io = TestIo::new(&mut client, &ss, &mut queue, None);
		// Propagate new transactions
		let peer_count2 = sync.propagate_new_transactions(&mut io);
		// And now the peer should have all transactions
		let peer_count3 = sync.propagate_new_transactions(&mut io);

		// 2 message should be send (in total)
		assert_eq!(2, io.queue.len());
		// 1 peer should be updated but only once after inserting new transaction
		assert_eq!(1, peer_count2);
		assert_eq!(0, peer_count3);
		// TRANSACTIONS_PACKET
		assert_eq!(0x02, io.queue[0].packet_id);
		assert_eq!(0x02, io.queue[1].packet_id);
	}

	#[test]
	fn handles_peer_new_block_malformed() {
		let mut client = TestBlockChainClient::new();
		client.add_blocks(10, EachBlockWith::Uncle);

		let block_data = get_dummy_block(11, client.chain_info().best_block_hash);

		let mut queue = VecDeque::new();
		let mut sync = dummy_sync_with_peer(client.block_hash_delta_minus(5), &client);
		//sync.have_common_block = true;
		let ss = TestSnapshotService::new();
		let mut io = TestIo::new(&mut client, &ss, &mut queue, None);

		let block = UntrustedRlp::new(&block_data);

		let result = sync.on_peer_new_block(&mut io, 0, &block);

		assert!(result.is_err());
	}

	#[test]
	fn handles_peer_new_block() {
		let mut client = TestBlockChainClient::new();
		client.add_blocks(10, EachBlockWith::Uncle);

		let block_data = get_dummy_blocks(11, client.chain_info().best_block_hash);

		let mut queue = VecDeque::new();
		let mut sync = dummy_sync_with_peer(client.block_hash_delta_minus(5), &client);
		let ss = TestSnapshotService::new();
		let mut io = TestIo::new(&mut client, &ss, &mut queue, None);

		let block = UntrustedRlp::new(&block_data);

		let result = sync.on_peer_new_block(&mut io, 0, &block);

		assert!(result.is_ok());
	}

	#[test]
	fn handles_peer_new_block_empty() {
		let mut client = TestBlockChainClient::new();
		client.add_blocks(10, EachBlockWith::Uncle);
		let mut queue = VecDeque::new();
		let mut sync = dummy_sync_with_peer(client.block_hash_delta_minus(5), &client);
		let ss = TestSnapshotService::new();
		let mut io = TestIo::new(&mut client, &ss, &mut queue, None);

		let empty_data = vec![];
		let block = UntrustedRlp::new(&empty_data);

		let result = sync.on_peer_new_block(&mut io, 0, &block);

		assert!(result.is_err());
	}

	#[test]
	fn handles_peer_new_hashes() {
		let mut client = TestBlockChainClient::new();
		client.add_blocks(10, EachBlockWith::Uncle);
		let mut queue = VecDeque::new();
		let mut sync = dummy_sync_with_peer(client.block_hash_delta_minus(5), &client);
		let ss = TestSnapshotService::new();
		let mut io = TestIo::new(&mut client, &ss, &mut queue, None);

		let hashes_data = get_dummy_hashes();
		let hashes_rlp = UntrustedRlp::new(&hashes_data);

		let result = sync.on_peer_new_hashes(&mut io, 0, &hashes_rlp);

		assert!(result.is_ok());
	}

	#[test]
	fn handles_peer_new_hashes_empty() {
		let mut client = TestBlockChainClient::new();
		client.add_blocks(10, EachBlockWith::Uncle);
		let mut queue = VecDeque::new();
		let mut sync = dummy_sync_with_peer(client.block_hash_delta_minus(5), &client);
		let ss = TestSnapshotService::new();
		let mut io = TestIo::new(&mut client, &ss, &mut queue, None);

		let empty_hashes_data = vec![];
		let hashes_rlp = UntrustedRlp::new(&empty_hashes_data);

		let result = sync.on_peer_new_hashes(&mut io, 0, &hashes_rlp);

		assert!(result.is_ok());
	}

	// idea is that what we produce when propagading latest hashes should be accepted in
	// on_peer_new_hashes in our code as well
	#[test]
	fn hashes_rlp_mutually_acceptable() {
		let mut client = TestBlockChainClient::new();
		client.add_blocks(100, EachBlockWith::Uncle);
		let mut queue = VecDeque::new();
		let mut sync = dummy_sync_with_peer(client.block_hash_delta_minus(5), &client);
		let chain_info = client.chain_info();
		let ss = TestSnapshotService::new();
		let mut io = TestIo::new(&mut client, &ss, &mut queue, None);

		let peers = sync.get_lagging_peers(&chain_info, &io);
		sync.propagate_new_hashes(&chain_info, &mut io, &peers);

		let data = &io.queue[0].data.clone();
		let result = sync.on_peer_new_hashes(&mut io, 0, &UntrustedRlp::new(data));
		assert!(result.is_ok());
	}

	// idea is that what we produce when propagading latest block should be accepted in
	// on_peer_new_block  in our code as well
	#[test]
	fn block_rlp_mutually_acceptable() {
		let mut client = TestBlockChainClient::new();
		client.add_blocks(100, EachBlockWith::Uncle);
		let mut queue = VecDeque::new();
		let mut sync = dummy_sync_with_peer(client.block_hash_delta_minus(5), &client);
		let chain_info = client.chain_info();
		let ss = TestSnapshotService::new();
		let mut io = TestIo::new(&mut client, &ss, &mut queue, None);

		let peers = sync.get_lagging_peers(&chain_info, &io);
		sync.propagate_blocks(&chain_info, &mut io, &[], &peers);

		let data = &io.queue[0].data.clone();
		let result = sync.on_peer_new_block(&mut io, 0, &UntrustedRlp::new(data));
		assert!(result.is_ok());
	}

	#[test]
	fn should_add_transactions_to_queue() {
		// given
		let mut client = TestBlockChainClient::new();
		client.add_blocks(98, EachBlockWith::Uncle);
		client.add_blocks(1, EachBlockWith::UncleAndTransaction);
		client.add_blocks(1, EachBlockWith::Transaction);
		let mut sync = dummy_sync_with_peer(client.block_hash_delta_minus(5), &client);

		let good_blocks = vec![client.block_hash_delta_minus(2)];
		let retracted_blocks = vec![client.block_hash_delta_minus(1)];

		// Add some balance to clients and reset nonces
		for h in &[good_blocks[0], retracted_blocks[0]] {
			let block = client.block(BlockID::Hash(*h)).unwrap();
			let view = BlockView::new(&block);
			client.set_balance(view.transactions()[0].sender().unwrap(), U256::from(1_000_000_000));
			client.set_nonce(view.transactions()[0].sender().unwrap(), U256::from(0));
		}


		// when
		{
			let mut queue = VecDeque::new();
			let ss = TestSnapshotService::new();
			let mut io = TestIo::new(&mut client, &ss, &mut queue, None);
			io.chain.miner.chain_new_blocks(io.chain, &[], &[], &[], &good_blocks);
			sync.chain_new_blocks(&mut io, &[], &[], &[], &good_blocks, &[]);
			assert_eq!(io.chain.miner.status().transactions_in_future_queue, 0);
			assert_eq!(io.chain.miner.status().transactions_in_pending_queue, 1);
		}
		// We need to update nonce status (because we say that the block has been imported)
		for h in &[good_blocks[0]] {
			let block = client.block(BlockID::Hash(*h)).unwrap();
			let view = BlockView::new(&block);
			client.set_nonce(view.transactions()[0].sender().unwrap(), U256::from(1));
		}
		{
			let mut queue = VecDeque::new();
			let ss = TestSnapshotService::new();
			let mut io = TestIo::new(&mut client, &ss, &mut queue, None);
			io.chain.miner.chain_new_blocks(io.chain, &[], &[], &good_blocks, &retracted_blocks);
			sync.chain_new_blocks(&mut io, &[], &[], &good_blocks, &retracted_blocks, &[]);
		}

		// then
		let status = client.miner.status();
		assert_eq!(status.transactions_in_pending_queue, 1);
		assert_eq!(status.transactions_in_future_queue, 0);
	}

	#[test]
	fn should_not_add_transactions_to_queue_if_not_synced() {
		// given
		let mut client = TestBlockChainClient::new();
		client.add_blocks(98, EachBlockWith::Uncle);
		client.add_blocks(1, EachBlockWith::UncleAndTransaction);
		client.add_blocks(1, EachBlockWith::Transaction);
		let mut sync = dummy_sync_with_peer(client.block_hash_delta_minus(5), &client);

		let good_blocks = vec![client.block_hash_delta_minus(2)];
		let retracted_blocks = vec![client.block_hash_delta_minus(1)];

		let mut queue = VecDeque::new();
		let ss = TestSnapshotService::new();
		let mut io = TestIo::new(&mut client, &ss, &mut queue, None);

		// when
		sync.chain_new_blocks(&mut io, &[], &[], &[], &good_blocks, &[]);
		assert_eq!(io.chain.miner.status().transactions_in_future_queue, 0);
		assert_eq!(io.chain.miner.status().transactions_in_pending_queue, 0);
		sync.chain_new_blocks(&mut io, &[], &[], &good_blocks, &retracted_blocks, &[]);

		// then
		let status = io.chain.miner.status();
		assert_eq!(status.transactions_in_pending_queue, 0);
		assert_eq!(status.transactions_in_future_queue, 0);
	}
}<|MERGE_RESOLUTION|>--- conflicted
+++ resolved
@@ -512,13 +512,8 @@
 		self.reset_and_continue(io);
 	}
 
-<<<<<<< HEAD
-	/// Restart sync after bad block has been detected. May end up re-downloading up to QUEUE_SIZE blocks
-	fn init_downloaders(&mut self, chain: &BlockChainClient) {
-=======
 	/// Update sync after the blockchain has been changed externally.
 	pub fn update_targets(&mut self, chain: &BlockChainClient) {
->>>>>>> ed89e1ef
 		// Do not assume that the block queue/chain still has our last_imported_block
 		let chain = chain.chain_info();
 		self.new_blocks = BlockDownloader::new(false, &chain.best_block_hash, chain.best_block_number);
