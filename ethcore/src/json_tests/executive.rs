// Copyright 2015-2019 Parity Technologies (UK) Ltd.
// This file is part of Parity Ethereum.

// Parity Ethereum is free software: you can redistribute it and/or modify
// it under the terms of the GNU General Public License as published by
// the Free Software Foundation, either version 3 of the License, or
// (at your option) any later version.

// Parity Ethereum is distributed in the hope that it will be useful,
// but WITHOUT ANY WARRANTY; without even the implied warranty of
// MERCHANTABILITY or FITNESS FOR A PARTICULAR PURPOSE.  See the
// GNU General Public License for more details.

// You should have received a copy of the GNU General Public License
// along with Parity Ethereum.  If not, see <http://www.gnu.org/licenses/>.

use std::path::Path;
use std::sync::Arc;
use super::test_common::*;
use account_state::{Backend as StateBackend, State, Substate};
use executive::*;
use evm::{VMType, Finalize};
use vm::{
	self, ActionParams, CallType, Schedule, Ext,
	ContractCreateResult, EnvInfo, MessageCallResult,
	CreateContractAddress, ReturnData,
};
use externalities::*;
use test_helpers::get_temp_state;
use ethjson;
use trace::{Tracer, NoopTracer};
use trace::{VMTracer, NoopVMTracer};
use bytes::Bytes;
use ethtrie;
use rlp::RlpStream;
use hash::keccak;
use machine::Machine;
use ethereum_types::BigEndianHash;

use super::HookType;

/// Run executive jsontests on a given folder.
pub fn run_test_path<H: FnMut(&str, HookType)>(p: &Path, skip: &[&'static str], h: &mut H) {
	::json_tests::test_common::run_test_path(p, skip, do_json_test, h)
}

/// Run executive jsontests on a given file.
pub fn run_test_file<H: FnMut(&str, HookType)>(p: &Path, h: &mut H) {
	::json_tests::test_common::run_test_file(p, do_json_test, h)
}

#[derive(Debug, PartialEq, Clone)]
struct CallCreate {
	data: Bytes,
	destination: Option<Address>,
	gas_limit: U256,
	value: U256
}

impl From<ethjson::vm::Call> for CallCreate {
	fn from(c: ethjson::vm::Call) -> Self {
		let dst: Option<ethjson::hash::Address> = c.destination.into();
		CallCreate {
			data: c.data.into(),
			destination: dst.map(Into::into),
			gas_limit: c.gas_limit.into(),
			value: c.value.into()
		}
	}
}

/// Tiny wrapper around executive externalities.
/// Stores callcreates.
struct TestExt<'a, T: 'a, V: 'a, B: 'a>
	where T: Tracer, V: VMTracer, B: StateBackend
{
	ext: Externalities<'a, T, V, B>,
	callcreates: Vec<CallCreate>,
	nonce: U256,
	sender: Address,
}

impl<'a, T: 'a, V: 'a, B: 'a> TestExt<'a, T, V, B>
	where T: Tracer, V: VMTracer, B: StateBackend,
{
	fn new(
		state: &'a mut State<B>,
		info: &'a EnvInfo,
		machine: &'a Machine,
		schedule: &'a Schedule,
		depth: usize,
		origin_info: &'a OriginInfo,
		substate: &'a mut Substate,
		output: OutputPolicy,
		address: Address,
		tracer: &'a mut T,
		vm_tracer: &'a mut V,
	) -> ethtrie::Result<Self> {
		let static_call = false;
		Ok(TestExt {
			nonce: state.nonce(&address)?,
			ext: Externalities::new(state, info, machine, schedule, depth, 0, origin_info, substate, output, tracer, vm_tracer, static_call),
			callcreates: vec![],
			sender: address,
		})
	}
}

impl<'a, T: 'a, V: 'a, B: 'a> Ext for TestExt<'a, T, V, B>
	where T: Tracer, V: VMTracer, B: StateBackend
{
	fn storage_at(&self, key: &H256) -> vm::Result<H256> {
		self.ext.storage_at(key)
	}

	fn initial_storage_at(&self, key: &H256) -> vm::Result<H256> {
		self.ext.initial_storage_at(key)
	}

	fn set_storage(&mut self, key: H256, value: H256) -> vm::Result<()> {
		self.ext.set_storage(key, value)
	}

	fn exists(&self, address: &Address) -> vm::Result<bool> {
		self.ext.exists(address)
	}

	fn exists_and_not_null(&self, address: &Address) -> vm::Result<bool> {
		self.ext.exists_and_not_null(address)
	}

	fn balance(&self, address: &Address) -> vm::Result<U256> {
		self.ext.balance(address)
	}

	fn origin_balance(&self) -> vm::Result<U256> {
		self.ext.origin_balance()
	}

	fn blockhash(&mut self, number: &U256) -> H256 {
		self.ext.blockhash(number)
	}

	fn create(
		&mut self,
		gas: &U256,
		value: &U256,
		code: &[u8],
		_code_version: &U256,
		address: CreateContractAddress,
		_trap: bool
	) -> Result<ContractCreateResult, vm::TrapKind> {
		self.callcreates.push(CallCreate {
			data: code.to_vec(),
			destination: None,
			gas_limit: *gas,
			value: *value
		});
		let contract_address = contract_address(address, &self.sender, &self.nonce, &code).0;
		Ok(ContractCreateResult::Created(contract_address, *gas))
	}

	fn call(
		&mut self,
		gas: &U256,
		_sender_address: &Address,
		receive_address: &Address,
		value: Option<U256>,
		data: &[u8],
		_code_address: &Address,
		_call_type: CallType,
		_trap: bool
	) -> Result<MessageCallResult, vm::TrapKind> {
		self.callcreates.push(CallCreate {
			data: data.to_vec(),
			destination: Some(receive_address.clone()),
			gas_limit: *gas,
			value: value.unwrap()
		});
		Ok(MessageCallResult::Success(*gas, ReturnData::empty()))
	}

	fn extcode(&self, address: &Address) -> vm::Result<Option<Arc<Bytes>>>  {
		self.ext.extcode(address)
	}

	fn extcodesize(&self, address: &Address) -> vm::Result<Option<usize>> {
		self.ext.extcodesize(address)
	}

	fn extcodehash(&self, address: &Address) -> vm::Result<Option<H256>> {
		self.ext.extcodehash(address)
	}

	fn log(&mut self, topics: Vec<H256>, data: &[u8]) -> vm::Result<()> {
		self.ext.log(topics, data)
	}

	fn ret(self, gas: &U256, data: &ReturnData, apply_state: bool) -> Result<U256, vm::Error> {
		self.ext.ret(gas, data, apply_state)
	}

	fn suicide(&mut self, refund_address: &Address) -> vm::Result<()> {
		self.ext.suicide(refund_address)
	}

	fn schedule(&self) -> &Schedule {
		self.ext.schedule()
	}

	fn env_info(&self) -> &EnvInfo {
		self.ext.env_info()
	}

	fn depth(&self) -> usize {
		0
	}

	fn is_static(&self) -> bool {
		false
	}

	fn add_sstore_refund(&mut self, value: usize) {
		self.ext.add_sstore_refund(value)
	}

	fn sub_sstore_refund(&mut self, value: usize) {
		self.ext.sub_sstore_refund(value)
	}
}

fn do_json_test<H: FnMut(&str, HookType)>(json_data: &[u8], h: &mut H) -> Vec<String> {
	let vms = VMType::all();
	vms
		.iter()
		.flat_map(|vm| do_json_test_for(vm, json_data, h))
		.collect()
}

fn do_json_test_for<H: FnMut(&str, HookType)>(vm_type: &VMType, json_data: &[u8], start_stop_hook: &mut H) -> Vec<String> {
	let tests = ethjson::vm::Test::load(json_data).unwrap();
	let mut failed = Vec::new();

	for (name, vm) in tests.into_iter() {
		start_stop_hook(&format!("{}-{}", name, vm_type), HookType::OnStart);

		info!(target: "jsontests", "name: {:?}", name);
		let mut fail = false;

		let mut fail_unless = |cond: bool, s: &str | if !cond && !fail {
			failed.push(format!("[{}] {}: {}", vm_type, name, s));
			fail = true
		};

		macro_rules! try_fail {
			($e: expr) => {
				match $e {
					Ok(x) => x,
					Err(e) => {
						let msg = format!("Internal error: {}", e);
						fail_unless(false, &msg);
						continue
					}
				}
			}
		}

		let out_of_gas = vm.out_of_gas();
		let mut state = get_temp_state();
		state.populate_from(From::from(vm.pre_state.clone()));
		let info: EnvInfo = From::from(vm.env);
		let machine = {
			let mut machine = ::ethereum::new_frontier_test_machine();
			machine.set_schedule_creation_rules(Box::new(move |s, _| s.max_depth = 1));
			machine
		};

		let params = ActionParams::from(vm.transaction);

		let mut substate = Substate::new();
		let mut tracer = NoopTracer;
		let mut vm_tracer = NoopVMTracer;
		let vm_factory = state.vm_factory();
		let origin_info = OriginInfo::from(&params);

		// execute
		let (res, callcreates) = {
			let schedule = machine.schedule(info.number);
			let mut ex = try_fail!(TestExt::new(
				&mut state,
				&info,
				&machine,
				&schedule,
				0,
				&origin_info,
				&mut substate,
				OutputPolicy::Return,
				params.address.clone(),
				&mut tracer,
				&mut vm_tracer,
			));
<<<<<<< HEAD
			let evm = vm_factory.create(params, &schedule, 0);
=======
			let mut evm = vm_factory.create(params, &schedule, 0).expect("Current tests are all of version 0; factory always return Some; qed");
>>>>>>> 141f6a04
			let res = evm.exec(&mut ex).ok().expect("TestExt never trap; resume error never happens; qed");
			// a return in finalize will not alter callcreates
			let callcreates = ex.callcreates.clone();
			(res.finalize(ex), callcreates)
		};

		let output = match &res {
			Ok(res) => res.return_data.to_vec(),
			Err(_) => Vec::new(),
		};

		let log_hash = {
			let mut rlp = RlpStream::new_list(substate.logs.len());
			for l in &substate.logs {
				rlp.append(l);
			}
			keccak(&rlp.drain())
		};

		match res {
			Err(_) => fail_unless(out_of_gas, "didn't expect to run out of gas."),
			Ok(res) => {
				fail_unless(!out_of_gas, "expected to run out of gas.");
				fail_unless(Some(res.gas_left) == vm.gas_left.map(Into::into), "gas_left is incorrect");
				let vm_output: Option<Vec<u8>> = vm.output.map(Into::into);
				fail_unless(Some(output) == vm_output, "output is incorrect");
				fail_unless(Some(log_hash) == vm.logs.map(|h| h.0), "logs are incorrect");

				for (address, account) in vm.post_state.unwrap().into_iter() {
					let address = address.into();
					let code: Vec<u8> = account.code.into();
					let found_code = try_fail!(state.code(&address));
					let found_balance = try_fail!(state.balance(&address));
					let found_nonce = try_fail!(state.nonce(&address));

					fail_unless(found_code.as_ref().map_or_else(|| code.is_empty(), |c| &**c == &code), "code is incorrect");
					fail_unless(found_balance == account.balance.into(), "balance is incorrect");
					fail_unless(found_nonce == account.nonce.into(), "nonce is incorrect");
					for (k, v) in account.storage {
						let key: U256 = k.into();
						let value: U256 = v.into();
						let found_storage = try_fail!(state.storage_at(&address, &BigEndianHash::from_uint(&key)));
						fail_unless(found_storage == BigEndianHash::from_uint(&value), "storage is incorrect");
					}
				}

				let calls: Option<Vec<CallCreate>> = vm.calls.map(|c| c.into_iter().map(From::from).collect());
				fail_unless(Some(callcreates) == calls, "callcreates does not match");
			}
		};

		start_stop_hook(&format!("{}-{}", name, vm_type), HookType::OnStop);
	}

	for f in &failed {
		error!("FAILED: {:?}", f);
	}

	failed
}

declare_test!{ExecutiveTests_vmArithmeticTest, "VMTests/vmArithmeticTest"}
declare_test!{ExecutiveTests_vmBitwiseLogicOperationTest, "VMTests/vmBitwiseLogicOperation"}
declare_test!{ExecutiveTests_vmBlockInfoTest, "VMTests/vmBlockInfoTest"}
 // TODO [todr] Fails with Signal 11 when using JIT
declare_test!{ExecutiveTests_vmEnvironmentalInfoTest, "VMTests/vmEnvironmentalInfo"}
declare_test!{ExecutiveTests_vmIOandFlowOperationsTest, "VMTests/vmIOandFlowOperations"}
declare_test!{ExecutiveTests_vmLogTest, "VMTests/vmLogTest"}
declare_test!{heavy => ExecutiveTests_vmPerformance, "VMTests/vmPerformance"}
declare_test!{ExecutiveTests_vmPushDupSwapTest, "VMTests/vmPushDupSwapTest"}
declare_test!{ExecutiveTests_vmRandomTest, "VMTests/vmRandomTest"}
declare_test!{ExecutiveTests_vmSha3Test, "VMTests/vmSha3Test"}
declare_test!{ExecutiveTests_vmSystemOperationsTest, "VMTests/vmSystemOperations"}
declare_test!{ExecutiveTests_vmTests, "VMTests/vmTests"}<|MERGE_RESOLUTION|>--- conflicted
+++ resolved
@@ -299,11 +299,7 @@
 				&mut tracer,
 				&mut vm_tracer,
 			));
-<<<<<<< HEAD
-			let evm = vm_factory.create(params, &schedule, 0);
-=======
 			let mut evm = vm_factory.create(params, &schedule, 0).expect("Current tests are all of version 0; factory always return Some; qed");
->>>>>>> 141f6a04
 			let res = evm.exec(&mut ex).ok().expect("TestExt never trap; resume error never happens; qed");
 			// a return in finalize will not alter callcreates
 			let callcreates = ex.callcreates.clone();
