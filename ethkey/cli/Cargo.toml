[package]
name = "ethkey-cli"
version = "0.1.0"
authors = ["Parity Technologies <admin@parity.io>"]

[dependencies]
ethkey = { path = "../" }
<<<<<<< HEAD
serde = "1.0"
serde_derive = "1.0"
rustc-hex = "1.0"
docopt = "0.8"
=======
rustc-hex = "1.0"
docopt = "0.7"
>>>>>>> 46183b1c

[[bin]]
name = "ethkey"
path = "src/main.rs"
doc = false<|MERGE_RESOLUTION|>--- conflicted
+++ resolved
@@ -5,15 +5,10 @@
 
 [dependencies]
 ethkey = { path = "../" }
-<<<<<<< HEAD
 serde = "1.0"
 serde_derive = "1.0"
+docopt = "0.8"
 rustc-hex = "1.0"
-docopt = "0.8"
-=======
-rustc-hex = "1.0"
-docopt = "0.7"
->>>>>>> 46183b1c
 
 [[bin]]
 name = "ethkey"
